--- conflicted
+++ resolved
@@ -166,219 +166,6 @@
 
         connection.__init__(self, args, db, host)
 
-<<<<<<< HEAD
-=======
-    @staticmethod
-    def proto_args(parser, std_parser, module_parser):
-        smb_parser = parser.add_parser("smb", help="own stuff using SMB", parents=[std_parser, module_parser])
-        smb_parser.add_argument("-H", "--hash", metavar="HASH", dest="hash", nargs="+", default=[],
-                                help="NTLM hash(es) or file(s) containing NTLM hashes")
-        dgroup = smb_parser.add_mutually_exclusive_group()
-        dgroup.add_argument("-d", metavar="DOMAIN", dest="domain", type=str, help="domain to authenticate to")
-        dgroup.add_argument("--local-auth", action="store_true", help="authenticate locally to each target")
-        smb_parser.add_argument("--port", type=int, choices={445, 139}, default=445, help="SMB port (default: 445)")
-        smb_parser.add_argument("--share", metavar="SHARE", default="C$", help="specify a share (default: C$)")
-        smb_parser.add_argument("--smb-server-port", default="445", help="specify a server port for SMB", type=int)
-        smb_parser.add_argument("--gen-relay-list", metavar="OUTPUT_FILE",
-                                help="outputs all hosts that don't require SMB signing to the specified file")
-        smb_parser.add_argument("--smb-timeout", help="SMB connection timeout, default 2 secondes", type=int, default=2)
-        smb_parser.add_argument("--laps", dest="laps", metavar="LAPS", type=str, help="LAPS authentification",
-                                nargs="?", const="administrator")
-
-        cgroup = smb_parser.add_argument_group("Credential Gathering", "Options for gathering credentials")
-        cegroup = cgroup.add_mutually_exclusive_group()
-        cegroup.add_argument("--sam", action="store_true", help="dump SAM hashes from target systems")
-        cegroup.add_argument("--lsa", action="store_true", help="dump LSA secrets from target systems")
-        cegroup.add_argument(
-            "--ntds",
-            choices={"vss", "drsuapi"},
-            nargs="?",
-            const="drsuapi",
-            help="dump the NTDS.dit from target DCs using the specifed method\n(default: drsuapi)",
-        )
-        cegroup.add_argument(
-            "--dpapi",
-            choices={"password", "cookies"},
-            nargs="?",
-            const="password",
-            help='dump DPAPI secrets from target systems, can dump cookies if you add "cookies"\n(default: password)',
-        )
-        # cgroup.add_argument("--ntds-history", action='store_true', help='Dump NTDS.dit password history')
-        # cgroup.add_argument("--ntds-pwdLastSet", action='store_true', help='Shows the pwdLastSet attribute for each NTDS.dit account')
-
-        ngroup = smb_parser.add_argument_group("Credential Gathering", "Options for gathering credentials")
-        ngroup.add_argument(
-            "--mkfile",
-            action="store",
-            help="DPAPI option. File with masterkeys in form of {GUID}:SHA1",
-        )
-        ngroup.add_argument("--pvk", action="store", help="DPAPI option. File with domain backupkey")
-        ngroup.add_argument("--enabled", action="store_true", help="Only dump enabled targets from DC")
-        ngroup.add_argument("--user", dest="userntds", type=str, help="Dump selected user from DC")
-
-        egroup = smb_parser.add_argument_group("Mapping/Enumeration", "Options for Mapping/Enumerating")
-        egroup.add_argument("--shares", action="store_true", help="enumerate shares and access")
-        egroup.add_argument(
-            "--filter-shares",
-            nargs="+",
-            help="Filter share by access, option 'read' 'write' or 'read,write'",
-        )
-        egroup.add_argument("--sessions", action="store_true", help="enumerate active sessions")
-        egroup.add_argument("--disks", action="store_true", help="enumerate disks")
-        egroup.add_argument(
-            "--loggedon-users-filter",
-            action="store",
-            help="only search for specific user, works with regex",
-        )
-        egroup.add_argument("--loggedon-users", action="store_true", help="enumerate logged on users")
-        egroup.add_argument(
-            "--users",
-            nargs="?",
-            const="",
-            metavar="USER",
-            help="enumerate domain users, if a user is specified than only its information is queried.",
-        )
-        egroup.add_argument(
-            "--groups",
-            nargs="?",
-            const="",
-            metavar="GROUP",
-            help="enumerate domain groups, if a group is specified than its members are enumerated",
-        )
-        egroup.add_argument(
-            "--computers",
-            nargs="?",
-            const="",
-            metavar="COMPUTER",
-            help="enumerate computer users",
-        )
-        egroup.add_argument(
-            "--local-groups",
-            nargs="?",
-            const="",
-            metavar="GROUP",
-            help="enumerate local groups, if a group is specified then its members are enumerated",
-        )
-        egroup.add_argument("--pass-pol", action="store_true", help="dump password policy")
-        egroup.add_argument(
-            "--rid-brute",
-            nargs="?",
-            type=int,
-            const=4000,
-            metavar="MAX_RID",
-            help="enumerate users by bruteforcing RID's (default: 4000)",
-        )
-        egroup.add_argument("--wmi", metavar="QUERY", type=str, help="issues the specified WMI query")
-        egroup.add_argument(
-            "--wmi-namespace",
-            metavar="NAMESPACE",
-            default="root\\cimv2",
-            help="WMI Namespace (default: root\\cimv2)",
-        )
-
-        sgroup = smb_parser.add_argument_group("Spidering", "Options for spidering shares")
-        sgroup.add_argument("--spider", metavar="SHARE", type=str, help="share to spider")
-        sgroup.add_argument(
-            "--spider-folder",
-            metavar="FOLDER",
-            default=".",
-            type=str,
-            help="folder to spider (default: root share directory)",
-        )
-        sgroup.add_argument("--content", action="store_true", help="enable file content searching")
-        sgroup.add_argument(
-            "--exclude-dirs",
-            type=str,
-            metavar="DIR_LIST",
-            default="",
-            help="directories to exclude from spidering",
-        )
-        segroup = sgroup.add_mutually_exclusive_group()
-        segroup.add_argument(
-            "--pattern",
-            nargs="+",
-            help="pattern(s) to search for in folders, filenames and file content",
-        )
-        segroup.add_argument(
-            "--regex",
-            nargs="+",
-            help="regex(s) to search for in folders, filenames and file content",
-        )
-        sgroup.add_argument(
-            "--depth",
-            type=int,
-            default=None,
-            help="max spider recursion depth (default: infinity & beyond)",
-        )
-        sgroup.add_argument("--only-files", action="store_true", help="only spider files")
-
-        tgroup = smb_parser.add_argument_group("Files", "Options for put and get remote files")
-        tgroup.add_argument(
-            "--put-file",
-            nargs=2,
-            metavar="FILE",
-            help="Put a local file into remote target, ex: whoami.txt \\\\Windows\\\\Temp\\\\whoami.txt",
-        )
-        tgroup.add_argument(
-            "--get-file",
-            nargs=2,
-            metavar="FILE",
-            help="Get a remote file, ex: \\\\Windows\\\\Temp\\\\whoami.txt whoami.txt",
-        )
-        tgroup.add_argument(
-            "--append-host",
-            action="store_true",
-            help="append the host to the get-file filename",
-        )
-
-        cgroup = smb_parser.add_argument_group("Command Execution", "Options for executing commands")
-        cgroup.add_argument(
-            "--exec-method",
-            choices={"wmiexec", "mmcexec", "smbexec", "atexec"},
-            default=None,
-            help="method to execute the command. Ignored if in MSSQL mode (default: wmiexec)",
-        )
-        cgroup.add_argument(
-            "--codec",
-            default="utf-8",
-            help="Set encoding used (codec) from the target's output (default " '"utf-8"). If errors are detected, run chcp.com at the target, ' "map the result with " "https://docs.python.org/3/library/codecs.html#standard-encodings and then execute " "again with --codec and the corresponding codec",
-        )
-        cgroup.add_argument(
-            "--force-ps32",
-            action="store_true",
-            help="force the PowerShell command to run in a 32-bit process",
-        )
-        cgroup.add_argument("--no-output", action="store_true", help="do not retrieve command output")
-        cegroup = cgroup.add_mutually_exclusive_group()
-        cegroup.add_argument(
-            "-x",
-            metavar="COMMAND",
-            dest="execute",
-            help="execute the specified command",
-        )
-        cegroup.add_argument(
-            "-X",
-            metavar="PS_COMMAND",
-            dest="ps_execute",
-            help="execute the specified PowerShell command",
-        )
-        psgroup = smb_parser.add_argument_group("Powershell Obfuscation", "Options for PowerShell script obfuscation")
-        psgroup.add_argument("--obfs", action="store_true", help="Obfuscate PowerShell scripts")
-        psgroup.add_argument(
-            "--amsi-bypass",
-            nargs=1,
-            metavar="FILE",
-            help="File with a custom AMSI bypass",
-        )
-        psgroup.add_argument(
-            "--clear-obfscripts",
-            action="store_true",
-            help="Clear all cached obfuscated PowerShell scripts",
-        )
-
-        return parser
-
->>>>>>> 57a0df70
     def proto_logger(self):
         self.logger = CMEAdapter(
             extra={
@@ -1844,50 +1631,8 @@
 
     @requires_admin
     def lsa(self):
-<<<<<<< HEAD
         from impacket.examples.ntlmrelayx.attacks.ldapattack import MSDS_MANAGEDPASSWORD_BLOB
-        self.enable_remoteops()
-
-        def add_lsa_secret(secret):
-
-            add_lsa_secret.secrets += 1
-            self.logger.highlight(secret)
-            if "_SC_GMSA_{84A78B8C" in secret:
-                gmsa_id = secret.split("_")[4].split(":")[0]
-                data = bytes.fromhex(secret.split("_")[4].split(":")[1])
-                blob = MSDS_MANAGEDPASSWORD_BLOB()
-                blob.fromString(data)
-                currentPassword = blob["CurrentPassword"][:-2]
-                ntlm_hash = MD4.new()
-                ntlm_hash.update(currentPassword)
-                passwd = binascii.hexlify(ntlm_hash.digest()).decode("utf-8")
-                self.logger.highlight(f"GMSA ID: {gmsa_id:<20} NTLM: {passwd}")
-
-        add_lsa_secret.secrets = 0
-
-        if self.remote_ops and self.bootkey:
-            SECURITYFileName = self.remote_ops.saveSECURITY()
-            LSA = LSASecrets(
-                SECURITYFileName,
-                self.bootkey,
-                self.remote_ops,
-                isRemote=True,
-                perSecretCallback=lambda secret_type, secret: add_lsa_secret(secret)
-            )
-            self.logger.success("Dumping LSA secrets")
-            LSA.dumpCachedHashes()
-            LSA.exportCached(self.output_filename)
-            LSA.dumpSecrets()
-            LSA.exportSecrets(self.output_filename)
-            self.logger.success(
-                f"Dumped {highlight(add_lsa_secret.secrets)} LSA secrets to {self.output_filename + '.secrets'} and {self.output_filename + '.cached'}"
-            )
-            try:
-                self.remote_ops.finish()
-            except Exception as e:
-                self.logger.debug(f"Error calling remote_ops.finish(): {e}")
-            LSA.finish()
-=======
+
         try:
             self.enable_remoteops()
 
@@ -1932,7 +1677,6 @@
                 self.logger.fail("Error \"STATUS_ACCESS_DENIED\" while dumping LSA. This is likely due to an endpoint protection.")
         except Exception as e:
             self.logger.exception(str(e))
->>>>>>> 57a0df70
 
     def ntds(self):
         self.enable_remoteops()
