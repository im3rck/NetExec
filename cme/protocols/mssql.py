--- conflicted
+++ resolved
@@ -200,39 +200,17 @@
             self.domain = domain
             self.check_if_admin()
 
-<<<<<<< HEAD
-            out = "{}{}{} {}".format(
-                f"{domain}\\" if not self.args.local_auth else "",
-                username,
-                # Show what was used between cleartext, nthash, aesKey and ccache
-                " from ccache" if useCache else ":%s" % (kerb_pass if not self.config.get("CME", "audit_mode") else self.config.get("CME", "audit_mode") * 8),
-                highlight(f'({self.config.get("CME", "pwn3d_label")})' if self.admin_privs else ""),
-            )
-            self.logger.success(out)
-=======
             used_ccache = " from ccache" if useCache else f":{process_secret(kerb_pass)}"
             domain = f"{domain}\\" if not self.args.local_auth else ""
 
             self.logger.success(f"{domain}{username}{used_ccache} {self.mark_pwned()}")
->>>>>>> 3b6d335b
             if not self.args.local_auth:
                 add_user_bh(self.username, self.domain, self.logger, self.config)
             return True
         except Exception as e:
-<<<<<<< HEAD
-            self.logger.fail(
-                "{}\\{}{} {}".format(
-                    f"{domain}\\" if not self.args.local_auth else "",
-                    username,
-                    " from ccache" if useCache else f":{kerb_pass if not self.config.get('CME', 'audit_mode') else self.config.get('CME', 'audit_mode') * 8}",
-                    e,
-                )
-            )
-=======
             used_ccache = " from ccache" if useCache else f":{process_secret(kerb_pass)}"
             domain = f"{domain}\\" if not self.args.local_auth else ""
             self.logger.fail(f"{domain}\\{username}{used_ccache} {e}")
->>>>>>> 3b6d335b
             return False
 
     def plaintext_login(self, domain, username, password):
@@ -260,17 +238,8 @@
             if self.admin_privs:
                 self.db.add_admin_user("plaintext", domain, username, password, self.host)
 
-<<<<<<< HEAD
-            out = "{}{}:{} {}".format(
-                f"{domain}\\" if not self.args.local_auth else "",
-                username,
-                process_secret(password),
-                highlight(f'({self.config.get("CME", "pwn3d_label")})' if self.admin_privs else ""),
-            )
-=======
             domain = f"{domain}\\" if not self.args.local_auth else ""
             out = f"{domain}{username}:{process_secret(password)} {self.mark_pwned()}"
->>>>>>> 3b6d335b
             self.logger.success(out)
             if not self.args.local_auth:
                 add_user_bh(self.username, self.domain, self.logger, self.config)
@@ -320,16 +289,7 @@
             if self.admin_privs:
                 self.db.add_admin_user("hash", domain, username, ntlm_hash, self.host)
 
-<<<<<<< HEAD
-            out = "{}\\{} {} {}".format(
-                domain,
-                username,
-                process_secret(ntlm_hash),
-                highlight(f'({self.config.get("CME", "pwn3d_label")})' if self.admin_privs else ""),
-            )
-=======
             out = f"{domain}\\{username} {process_secret(ntlm_hash)} {self.mark_pwned()}"
->>>>>>> 3b6d335b
             self.logger.success(out)
             if not self.args.local_auth:
                 add_user_bh(self.username, self.domain, self.logger, self.config)
@@ -422,22 +382,6 @@
 
     # We hook these functions in the tds library to use CME's logger instead of printing the output to stdout
     # The whole tds library in impacket needs a good overhaul to preserve my sanity
-<<<<<<< HEAD
-    def printRepliesCME(self):
-        for keys in self.replies.keys():
-            for i, key in enumerate(self.replies[keys]):
-                if key["TokenType"] == TDS_ERROR_TOKEN:
-                    error = f"ERROR({key['ServerName'].decode('utf-16le')}): Line {key['LineNumber']:d}: {key['MsgText'].decode('utf-16le')}"
-                    self.lastError = SQLErrorException(f"ERROR: Line {key['LineNumber']:d}: {key['MsgText'].decode('utf-16le')}")
-                    self._MSSQL__rowsPrinter.error(error)
-
-                elif key["TokenType"] == TDS_INFO_TOKEN:
-                    self._MSSQL__rowsPrinter.info(f"INFO({key['ServerName'].decode('utf-16le')}): Line {key['LineNumber']:d}: {key['MsgText'].decode('utf-16le')}")
-
-                elif key["TokenType"] == TDS_LOGINACK_TOKEN:
-                    self._MSSQL__rowsPrinter.info(f"ACK: Result: {key['Interface']} - {key['ProgName'].decode('utf-16le')} ({key['MajorVer']:d}{key['MinorVer']:d} {key['BuildNumHi']:d}{key['BuildNumLow']:d}) ")
-
-=======
     def handle_mssql_reply(self):
         for keys in self.conn.replies.keys():
             for i, key in enumerate(self.conn.replies[keys]):
@@ -449,7 +393,6 @@
                     self.logger.display(f"INFO({key['ServerName'].decode('utf-16le')}): Line {key['LineNumber']:d}: {key['MsgText'].decode('utf-16le')}")
                 elif key["TokenType"] == TDS_LOGINACK_TOKEN:
                     self.logger.display(f"ACK: Result: {key['Interface']} - {key['ProgName'].decode('utf-16le')} ({key['MajorVer']:d}{key['MinorVer']:d} {key['BuildNumHi']:d}{key['BuildNumLow']:d}) ")
->>>>>>> 3b6d335b
                 elif key["TokenType"] == TDS_ENVCHANGE_TOKEN:
                     if key["Type"] in (
                         TDS_ENVCHANGE_DATABASE,
@@ -472,10 +415,4 @@
                             _type = "PACKETSIZE"
                         else:
                             _type = f"{key['Type']:d}"
-<<<<<<< HEAD
-                        self._MSSQL__rowsPrinter.info(f"ENVCHANGE({_type}): Old Value: {record['OldValue'].decode('utf-16le')}, New Value: {record['NewValue'].decode('utf-16le')}")
-
-    tds.MSSQL.printReplies = printRepliesCME
-=======
-                        self.logger.display(f"ENVCHANGE({_type}): Old Value: {record['OldValue'].decode('utf-16le')}, New Value: {record['NewValue'].decode('utf-16le')}")
->>>>>>> 3b6d335b
+                        self.logger.display(f"ENVCHANGE({_type}): Old Value: {record['OldValue'].decode('utf-16le')}, New Value: {record['NewValue'].decode('utf-16le')}")