#!/usr/bin/env python3
# -*- coding: utf-8 -*-

import argparse
import sys
from argparse import RawTextHelpFormatter
from cme.loaders.protocolloader import ProtocolLoader
from cme.helpers.logger import highlight
from termcolor import colored
from cme.logger import cme_logger


def gen_cli_args():
<<<<<<< HEAD
    VERSION = "5.4.7"
    CODENAME = "Bruce Wayne"
=======
    VERSION = "6.0.0"
    CODENAME = "Bane"
>>>>>>> 3b6d335b

    parser = argparse.ArgumentParser(description=f"""
      ______ .______           ___        ______  __  ___ .___  ___.      ___      .______    _______ ___   ___  _______   ______
     /      ||   _  \         /   \      /      ||  |/  / |   \/   |     /   \     |   _  \  |   ____|\  \ /  / |   ____| /      |
    |  ,----'|  |_)  |       /  ^  \    |  ,----'|  '  /  |  \  /  |    /  ^  \    |  |_)  | |  |__    \  V  /  |  |__   |  ,----'
    |  |     |      /       /  /_\  \   |  |     |    <   |  |\/|  |   /  /_\  \   |   ___/  |   __|    >   <   |   __|  |  |
    |  `----.|  |\  \----. /  _____  \  |  `----.|  .  \  |  |  |  |  /  _____  \  |  |      |  |____  /  .  \  |  |____ |  `----.
     \______|| _| `._____|/__/     \__\  \______||__|\__\ |__|  |__| /__/     \__\ | _|      |_______|/__/ \__\ |_______| \______|

                                                A swiss army knife for pentesting networks
                                    Forged by @byt3bl33d3r and @mpgn_x64 using the powah of dank memes

                                           {colored("Exclusive release for Porchetta Industries users", "magenta")}
                                                       {colored("https://porchetta.industries/", "magenta")}

                                                   {highlight('Version', 'red')} : {highlight(VERSION)}
                                                   {highlight('Codename', 'red')}: {highlight(CODENAME)}
""",
        formatter_class=RawTextHelpFormatter,
    )

    parser.add_argument(
        "-t",
        type=int,
        dest="threads",
        default=100,
        help="set how many concurrent threads to use (default: 100)",
    )
    parser.add_argument(
        "--timeout",
        default=None,
        type=int,
        help="max timeout in seconds of each thread (default: None)",
    )
    parser.add_argument(
        "--jitter",
        metavar="INTERVAL",
        type=str,
        help="sets a random delay between each connection (default: None)",
    )
    parser.add_argument(
        "--no-progress",
        action="store_true",
        help="Not displaying progress bar during scan",
    )
<<<<<<< HEAD
    parser.add_argument("--darrell", action="store_true", help="give Darrell a hand")
=======
>>>>>>> 3b6d335b
    parser.add_argument("--verbose", action="store_true", help="enable verbose output")
    parser.add_argument("--debug", action="store_true", help="enable debug level information")
    parser.add_argument("--version", action="store_true", help="Display CME version")

<<<<<<< HEAD
=======
    # we do module arg parsing here so we can reference the module_list attribute below
    module_parser = argparse.ArgumentParser(add_help=False)
    mgroup = module_parser.add_mutually_exclusive_group()
    mgroup.add_argument("-M", "--module", action="append", metavar="MODULE", help="module to use")
    module_parser.add_argument(
        "-o",
        metavar="MODULE_OPTION",
        nargs="+",
        default=[],
        dest="module_options",
        help="module options",
    )
    module_parser.add_argument("-L", "--list-modules", action="store_true", help="list available modules")
    module_parser.add_argument(
        "--options",
        dest="show_module_options",
        action="store_true",
        help="display module options",
    )
    module_parser.add_argument(
        "--server",
        choices={"http", "https"},
        default="https",
        help="use the selected server (default: https)",
    )
    module_parser.add_argument(
        "--server-host",
        type=str,
        default="0.0.0.0",
        metavar="HOST",
        help="IP to bind the server to (default: 0.0.0.0)",
    )
    module_parser.add_argument(
        "--server-port",
        metavar="PORT",
        type=int,
        help="start the server on the specified port",
    )
    module_parser.add_argument(
        "--connectback-host",
        type=str,
        metavar="CHOST",
        help="IP for the remote system to connect back to (default: same as server-host)",
    )

>>>>>>> 3b6d335b
    subparsers = parser.add_subparsers(title="protocols", dest="protocol", description="available protocols")

    std_parser = argparse.ArgumentParser(add_help=False)
    std_parser.add_argument(
        "target",
<<<<<<< HEAD
        nargs="+",
=======
        nargs="+" if not module_parser.parse_known_args()[0].list_modules else "*",
>>>>>>> 3b6d335b
        type=str,
        help="the target IP(s), range(s), CIDR(s), hostname(s), FQDN(s), file(s) containing a list of targets, NMap XML or .Nessus file(s)",
    )
    std_parser.add_argument(
        "-id",
        metavar="CRED_ID",
        nargs="+",
        default=[],
        type=str,
        dest="cred_id",
        help="database credential ID(s) to use for authentication",
    )
    std_parser.add_argument(
        "-u",
        metavar="USERNAME",
        dest="username",
        nargs="+",
        default=[],
        help="username(s) or file(s) containing usernames",
    )
    std_parser.add_argument(
        "-p",
        metavar="PASSWORD",
        dest="password",
        nargs="+",
        default=[],
        help="password(s) or file(s) containing passwords",
    )
    std_parser.add_argument("-k", "--kerberos", action="store_true", help="Use Kerberos authentication")
    std_parser.add_argument("--no-bruteforce", action="store_true", help="No spray when using file for username and password (user1 => password1, user2 => password2")
    std_parser.add_argument("--continue-on-success", action="store_true", help="continues authentication attempts even after successes")
    std_parser.add_argument(
        "--use-kcache",
        action="store_true",
        help="Use Kerberos authentication from ccache file (KRB5CCNAME)",
    )
    std_parser.add_argument("--log", metavar="LOG", help="Export result into a custom file")
    std_parser.add_argument(
        "--aesKey",
        metavar="AESKEY",
        nargs="+",
        help="AES key to use for Kerberos Authentication (128 or 256 bits)",
    )
    std_parser.add_argument(
        "--kdcHost",
        metavar="KDCHOST",
        help="FQDN of the domain controller. If omitted it will use the domain part (FQDN) specified in the target parameter",
    )

    fail_group = std_parser.add_mutually_exclusive_group()
    fail_group.add_argument(
        "--gfail-limit",
        metavar="LIMIT",
        type=int,
        help="max number of global failed login attempts",
    )
    fail_group.add_argument(
        "--ufail-limit",
        metavar="LIMIT",
        type=int,
        help="max number of failed login attempts per username",
    )
    fail_group.add_argument(
        "--fail-limit",
        metavar="LIMIT",
        type=int,
        help="max number of failed login attempts per host",
    )

<<<<<<< HEAD
    module_parser = argparse.ArgumentParser(add_help=False)
    mgroup = module_parser.add_mutually_exclusive_group()
    mgroup.add_argument("-M", "--module", action="append", metavar="MODULE", help="module to use")
    module_parser.add_argument(
        "-o",
        metavar="MODULE_OPTION",
        nargs="+",
        default=[],
        dest="module_options",
        help="module options",
    )
    module_parser.add_argument("-L", "--list-modules", action="store_true", help="list available modules")
    module_parser.add_argument(
        "--options",
        dest="show_module_options",
        action="store_true",
        help="display module options",
    )
    module_parser.add_argument(
        "--server",
        choices={"http", "https"},
        default="https",
        help="use the selected server (default: https)",
    )
    module_parser.add_argument(
        "--server-host",
        type=str,
        default="0.0.0.0",
        metavar="HOST",
        help="IP to bind the server to (default: 0.0.0.0)",
    )
    module_parser.add_argument(
        "--server-port",
        metavar="PORT",
        type=int,
        help="start the server on the specified port",
    )
    module_parser.add_argument(
        "--connectback-host",
        type=str,
        metavar="CHOST",
        help="IP for the remote system to connect back to (default: same as server-host)",
    )

=======
>>>>>>> 3b6d335b
    p_loader = ProtocolLoader()
    protocols = p_loader.get_protocols()

    for protocol in protocols.keys():
        try:
            protocol_object = p_loader.load_protocol(protocols[protocol]["argspath"])
            subparsers = protocol_object.proto_args(subparsers, std_parser, module_parser)
        except:
            cme_logger.exception(f"Error loading proto_args from proto_args.py file in protocol folder: {protocol}")

    if len(sys.argv) == 1:
        parser.print_help()
        sys.exit(1)

    args = parser.parse_args()

    if args.version:
<<<<<<< HEAD
        print(VERSION + " - " + CODENAME)
=======
        print(f"{VERSION} - {CODENAME}")
>>>>>>> 3b6d335b
        sys.exit(1)

    return args<|MERGE_RESOLUTION|>--- conflicted
+++ resolved
@@ -11,13 +11,8 @@
 
 
 def gen_cli_args():
-<<<<<<< HEAD
-    VERSION = "5.4.7"
-    CODENAME = "Bruce Wayne"
-=======
     VERSION = "6.0.0"
     CODENAME = "Bane"
->>>>>>> 3b6d335b
 
     parser = argparse.ArgumentParser(description=f"""
       ______ .______           ___        ______  __  ___ .___  ___.      ___      .______    _______ ___   ___  _______   ______
@@ -63,16 +58,10 @@
         action="store_true",
         help="Not displaying progress bar during scan",
     )
-<<<<<<< HEAD
-    parser.add_argument("--darrell", action="store_true", help="give Darrell a hand")
-=======
->>>>>>> 3b6d335b
     parser.add_argument("--verbose", action="store_true", help="enable verbose output")
     parser.add_argument("--debug", action="store_true", help="enable debug level information")
     parser.add_argument("--version", action="store_true", help="Display CME version")
 
-<<<<<<< HEAD
-=======
     # we do module arg parsing here so we can reference the module_list attribute below
     module_parser = argparse.ArgumentParser(add_help=False)
     mgroup = module_parser.add_mutually_exclusive_group()
@@ -118,17 +107,12 @@
         help="IP for the remote system to connect back to (default: same as server-host)",
     )
 
->>>>>>> 3b6d335b
     subparsers = parser.add_subparsers(title="protocols", dest="protocol", description="available protocols")
 
     std_parser = argparse.ArgumentParser(add_help=False)
     std_parser.add_argument(
         "target",
-<<<<<<< HEAD
-        nargs="+",
-=======
         nargs="+" if not module_parser.parse_known_args()[0].list_modules else "*",
->>>>>>> 3b6d335b
         type=str,
         help="the target IP(s), range(s), CIDR(s), hostname(s), FQDN(s), file(s) containing a list of targets, NMap XML or .Nessus file(s)",
     )
@@ -198,53 +182,6 @@
         help="max number of failed login attempts per host",
     )
 
-<<<<<<< HEAD
-    module_parser = argparse.ArgumentParser(add_help=False)
-    mgroup = module_parser.add_mutually_exclusive_group()
-    mgroup.add_argument("-M", "--module", action="append", metavar="MODULE", help="module to use")
-    module_parser.add_argument(
-        "-o",
-        metavar="MODULE_OPTION",
-        nargs="+",
-        default=[],
-        dest="module_options",
-        help="module options",
-    )
-    module_parser.add_argument("-L", "--list-modules", action="store_true", help="list available modules")
-    module_parser.add_argument(
-        "--options",
-        dest="show_module_options",
-        action="store_true",
-        help="display module options",
-    )
-    module_parser.add_argument(
-        "--server",
-        choices={"http", "https"},
-        default="https",
-        help="use the selected server (default: https)",
-    )
-    module_parser.add_argument(
-        "--server-host",
-        type=str,
-        default="0.0.0.0",
-        metavar="HOST",
-        help="IP to bind the server to (default: 0.0.0.0)",
-    )
-    module_parser.add_argument(
-        "--server-port",
-        metavar="PORT",
-        type=int,
-        help="start the server on the specified port",
-    )
-    module_parser.add_argument(
-        "--connectback-host",
-        type=str,
-        metavar="CHOST",
-        help="IP for the remote system to connect back to (default: same as server-host)",
-    )
-
-=======
->>>>>>> 3b6d335b
     p_loader = ProtocolLoader()
     protocols = p_loader.get_protocols()
 
@@ -262,11 +199,7 @@
     args = parser.parse_args()
 
     if args.version:
-<<<<<<< HEAD
-        print(VERSION + " - " + CODENAME)
-=======
         print(f"{VERSION} - {CODENAME}")
->>>>>>> 3b6d335b
         sys.exit(1)
 
     return args