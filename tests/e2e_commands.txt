--- conflicted
+++ resolved
@@ -221,12 +221,8 @@
 netexec winrm TARGET_HOST -u LOGIN_USERNAME -p LOGIN_PASSWORD KERBEROS --check-proto http --port 5985
 netexec winrm TARGET_HOST -u LOGIN_USERNAME -p LOGIN_PASSWORD KERBEROS --check-proto https --port 5986
 ##### MSSQL
-<<<<<<< HEAD
-netexec mssql TARGET_HOST -u LOGIN_USERNAME -p LOGIN_PASSWORD KERBEROS
+netexec mssql TARGET_HOST -u LOGIN_USERNAME -p LOGIN_PASSWORD KERBEROS # Need a space at the end for kerb regex
 netexec {DNS} mssql TARGET_HOST -u LOGIN_USERNAME -p LOGIN_PASSWORD KERBEROS
-=======
-netexec mssql TARGET_HOST -u LOGIN_USERNAME -p LOGIN_PASSWORD KERBEROS # Need a space at the end for kerb regex
->>>>>>> 65030d76
 ##### MSSQL Modules
 # netexec mssql TARGET_HOST -u LOGIN_USERNAME -p LOGIN_PASSWORD -M empire_exec
 netexec mssql TARGET_HOST -u LOGIN_USERNAME -p LOGIN_PASSWORD KERBEROS -L
