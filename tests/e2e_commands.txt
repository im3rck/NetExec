--- conflicted
+++ resolved
@@ -1,14 +1,5 @@
-##### Checking Help Options
+##### Check Generic Help Options
 netexec -h
-netexec smb -h
-netexec ssh -h
-netexec ldap -h
-netexec ftp -h
-netexec wmi -h
-netexec winrm -h
-netexec rdp -h
-netexec vnc -h
-netexec mssql -h
 ##### SMB
 netexec smb TARGET_HOST -u LOGIN_USERNAME -p LOGIN_PASSWORD KERBEROS # need an extra space after this command due to regex
 netexec {DNS} smb TARGET_HOST -u LOGIN_USERNAME -p LOGIN_PASSWORD KERBEROS
@@ -32,15 +23,12 @@
 netexec smb TARGET_HOST -u LOGIN_USERNAME -p LOGIN_PASSWORD KERBEROS --lsa
 netexec smb TARGET_HOST -u LOGIN_USERNAME -p LOGIN_PASSWORD KERBEROS --dpapi
 netexec smb TARGET_HOST -u LOGIN_USERNAME -p LOGIN_PASSWORD KERBEROS -x ipconfig
-<<<<<<< HEAD
+netexec smb TARGET_HOST -u LOGIN_USERNAME -p LOGIN_PASSWORD KERBEROS -x ipconfig --exec-method atexec
+netexec smb TARGET_HOST -u LOGIN_USERNAME -p LOGIN_PASSWORD KERBEROS -x ipconfig --exec-method smbexec
+netexec smb TARGET_HOST -u LOGIN_USERNAME -p LOGIN_PASSWORD KERBEROS -x ipconfig --exec-method mmcexec
 netexec smb TARGET_HOST -u LOGIN_USERNAME -p LOGIN_PASSWORD KERBEROS --put-file TEST_NORMAL_FILE C:\Windows\Temp\test_file.txt
 netexec smb TARGET_HOST -u LOGIN_USERNAME -p LOGIN_PASSWORD KERBEROS --put-file TEST_NORMAL_FILE C:\Windows\Temp\test_file.txt --put-file TEST_NORMAL_FILE C:\Windows\Temp\test_file2.txt
 netexec smb TARGET_HOST -u LOGIN_USERNAME -p LOGIN_PASSWORD KERBEROS --get-file C:\Windows\Temp\test_file.txt /tmp/test_file.txt 
-=======
-netexec smb TARGET_HOST -u LOGIN_USERNAME -p LOGIN_PASSWORD KERBEROS -x ipconfig --exec-method atexec
-netexec smb TARGET_HOST -u LOGIN_USERNAME -p LOGIN_PASSWORD KERBEROS -x ipconfig --exec-method smbexec
-netexec smb TARGET_HOST -u LOGIN_USERNAME -p LOGIN_PASSWORD KERBEROS -x ipconfig --exec-method mmcexec
->>>>>>> 630d3259
 ##### SMB PowerShell
 netexec smb TARGET_HOST -u LOGIN_USERNAME -p LOGIN_PASSWORD KERBEROS -X ipconfig
 netexec smb TARGET_HOST -u LOGIN_USERNAME -p LOGIN_PASSWORD KERBEROS -X ipconfig --exec-method atexec
@@ -57,19 +45,11 @@
 netexec smb TARGET_HOST -u LOGIN_USERNAME -p LOGIN_PASSWORD KERBEROS -X ipconfig --force-ps32 --no-encode
 netexec smb TARGET_HOST -u LOGIN_USERNAME -p LOGIN_PASSWORD KERBEROS -X ipconfig --obfs --no-encode
 netexec smb TARGET_HOST -u LOGIN_USERNAME -p LOGIN_PASSWORD KERBEROS -X ipconfig --force-ps32 --obfs --no-encode
-<<<<<<< HEAD
 netexec smb TARGET_HOST -u LOGIN_USERNAME -p LOGIN_PASSWORD KERBEROS -X ipconfig --obfs --amsi-bypass AMSI_BYPASS_FILE --no-encode
 netexec smb TARGET_HOST -u LOGIN_USERNAME -p LOGIN_PASSWORD KERBEROS -X ipconfig --force-ps32 --obfs --amsi-bypass AMSI_BYPASS_FILE --no-encode
-netexec smb TARGET_HOST -u LOGIN_USERNAME -p LOGIN_PASSWORD KERBEROS -X ipconfig --exec-method atexec
-netexec smb TARGET_HOST -u LOGIN_USERNAME -p LOGIN_PASSWORD KERBEROS -X ipconfig --exec-method smbexec
-netexec smb TARGET_HOST -u LOGIN_USERNAME -p LOGIN_PASSWORD KERBEROS -X ipconfig --exec-method mmcexec
-=======
-netexec smb TARGET_HOST -u LOGIN_USERNAME -p LOGIN_PASSWORD KERBEROS -X ipconfig --obfs --amsi-bypass tests/data/test_amsi_bypass.txt --no-encode
-netexec smb TARGET_HOST -u LOGIN_USERNAME -p LOGIN_PASSWORD KERBEROS -X ipconfig --force-ps32 --obfs --amsi-bypass tests/data/test_amsi_bypass.txt --no-encode
-netexec smb TARGET_HOST -u LOGIN_USERNAME -p LOGIN_PASSWORD KERBEROS -X ipconfig --force-ps32 --obfs --amsi-bypass tests/data/test_amsi_bypass.txt --no-encode --exec-method atexec
-netexec smb TARGET_HOST -u LOGIN_USERNAME -p LOGIN_PASSWORD KERBEROS -X ipconfig --force-ps32 --obfs --amsi-bypass tests/data/test_amsi_bypass.txt --no-encode --exec-method smbexec
-netexec smb TARGET_HOST -u LOGIN_USERNAME -p LOGIN_PASSWORD KERBEROS -X ipconfig --force-ps32 --obfs --amsi-bypass tests/data/test_amsi_bypass.txt --no-encode --exec-method mmcexec
->>>>>>> 630d3259
+netexec smb TARGET_HOST -u LOGIN_USERNAME -p LOGIN_PASSWORD KERBEROS -X ipconfig --force-ps32 --obfs --amsi-bypass AMSI_BYPASS_FILE --no-encode --exec-method atexec
+netexec smb TARGET_HOST -u LOGIN_USERNAME -p LOGIN_PASSWORD KERBEROS -X ipconfig --force-ps32 --obfs --amsi-bypass AMSI_BYPASS_FILE --no-encode --exec-method smbexec
+netexec smb TARGET_HOST -u LOGIN_USERNAME -p LOGIN_PASSWORD KERBEROS -X ipconfig --force-ps32 --obfs --amsi-bypass AMSI_BYPASS_FILE --no-encode --exec-method mmcexec
 netexec smb TARGET_HOST -u LOGIN_USERNAME -p LOGIN_PASSWORD KERBEROS --clear-obfscripts # current we don't really use?
 netexec smb TARGET_HOST -u LOGIN_USERNAME -p LOGIN_PASSWORD KERBEROS --wmi "select Name from win32_computersystem"
 netexec --jitter 2 smb TARGET_HOST -u LOGIN_USERNAME -p LOGIN_PASSWORD KERBEROS
@@ -119,10 +99,6 @@
 netexec smb TARGET_HOST -u LOGIN_USERNAME -p LOGIN_PASSWORD KERBEROS -M procdump
 netexec smb TARGET_HOST -u LOGIN_USERNAME -p LOGIN_PASSWORD KERBEROS -M putty
 netexec smb TARGET_HOST -u LOGIN_USERNAME -p LOGIN_PASSWORD KERBEROS -M rdcman
-<<<<<<< HEAD
-=======
-netexec smb TARGET_HOST -u LOGIN_USERNAME -p LOGIN_PASSWORD KERBEROS -M rdp --options
->>>>>>> 630d3259
 #netexec smb TARGET_HOST -u LOGIN_USERNAME -p LOGIN_PASSWORD KERBEROS -M rdp -o ACTION=enable
 #netexec smb TARGET_HOST -u LOGIN_USERNAME -p LOGIN_PASSWORD KERBEROS -M rdp -o ACTION=disable
 netexec smb TARGET_HOST -u LOGIN_USERNAME -p LOGIN_PASSWORD KERBEROS -M reg-query -o PATH=HKLM\\SOFTWARE\\Microsoft\\Windows\\CurrentVersion KEY=DevicePath
