import random
import socket
from os.path import isfile
from threading import BoundedSemaphore
from functools import wraps
from time import sleep
from ipaddress import ip_address
from socket import AF_UNSPEC, SOCK_DGRAM, IPPROTO_IP, AI_CANONNAME, getaddrinfo

from nxc.config import pwned_label
from nxc.helpers.logger import highlight
from nxc.logger import nxc_logger, NXCAdapter
from nxc.context import Context

from impacket.dcerpc.v5 import transport
import sys

sem = BoundedSemaphore(1)
global_failed_logins = 0
user_failed_logins = {}

def gethost_addrinfo(hostname):
<<<<<<< HEAD
    is_ipv6 = False
    is_link_local_ipv6 = False
    address_info = {"AF_INET6":"", "AF_INET":""}

    for res in getaddrinfo(hostname, None, AF_UNSPEC, SOCK_DGRAM, IPPROTO_IP, AI_CANONNAME):
        af, _, _, canonname, sa = res
        address_info[af.name] = sa[0]

    # IPv4 preferred
    if address_info["AF_INET"]:
        host = address_info["AF_INET"]
    else:
        is_ipv6 = True
        host, is_link_local_ipv6 = (canonname, True) if ip_address(address_info["AF_INET6"]).is_link_local else (address_info["AF_INET6"], False)

    return host, is_ipv6, is_link_local_ipv6
=======
    try:
        for res in getaddrinfo(hostname, None, AF_INET6, SOCK_DGRAM, IPPROTO_IP, AI_CANONNAME):
            af, socktype, proto, canonname, sa = res
        host = canonname if ip_address(sa[0]).is_link_local else sa[0]
    except socket.gaierror:
        for res in getaddrinfo(hostname, None, AF_INET, SOCK_DGRAM, IPPROTO_IP, AI_CANONNAME):
            af, socktype, proto, canonname, sa = res
        host = sa[0] if sa[0] else canonname
    return host
>>>>>>> dee5e288


def requires_admin(func):
    def _decorator(self, *args, **kwargs):
        if self.admin_privs is False:
            return None
        return func(self, *args, **kwargs)

    return wraps(func)(_decorator)


def dcom_FirewallChecker(iInterface, timeout):
    stringBindings = iInterface.get_cinstance().get_string_bindings()
    for strBinding in stringBindings:
        if strBinding["wTowerId"] == 7:
            if strBinding["aNetworkAddr"].find("[") >= 0:
                binding, _, bindingPort = strBinding["aNetworkAddr"].partition("[")
                bindingPort = "[" + bindingPort
            else:
                binding = strBinding["aNetworkAddr"]
                bindingPort = ""

            if binding.upper().find(iInterface.get_target().upper()) >= 0:
                stringBinding = "ncacn_ip_tcp:" + strBinding["aNetworkAddr"][:-1]
                break
            elif iInterface.is_fqdn() and binding.upper().find(iInterface.get_target().upper().partition(".")[0]) >= 0:
                stringBinding = f"ncacn_ip_tcp:{iInterface.get_target()}{bindingPort}"
    if "stringBinding" not in locals():
        return True, None
    try:
        rpctransport = transport.DCERPCTransportFactory(stringBinding)
        rpctransport.set_connect_timeout(timeout)
        rpctransport.connect()
        rpctransport.disconnect()
    except Exception as e:
        nxc_logger.debug(f"Exception while connecting to {stringBinding}: {e}")
        return False, stringBinding
    else:
        return True, stringBinding


class connection:
    def __init__(self, args, db, host):
        self.domain = None
        self.args = args
        self.db = db
        self.hostname = host
        self.port = self.args.port
        self.conn = None
        self.admin_privs = False
        self.password = ""
        self.username = ""
        self.kerberos = bool(self.args.kerberos or self.args.use_kcache or self.args.aesKey)
        self.aesKey = None if not self.args.aesKey else self.args.aesKey[0]
        self.kdcHost = None if not self.args.kdcHost else self.args.kdcHost
        self.use_kcache = None if not self.args.use_kcache else self.args.use_kcache
        self.failed_logins = 0
        self.local_ip = None
        self.logger = nxc_logger

        try:
            self.host, self.is_ipv6, self.is_link_local_ipv6 = gethost_addrinfo(self.hostname)
            if self.args.kerberos:
                self.host = self.hostname
            self.logger.info(f"Socket info: host={self.host}, hostname={self.hostname}, kerberos={ 'True' if self.args.kerberos else 'False' }, ipv6={self.is_ipv6}, link-local ipv6={self.is_link_local_ipv6}")
        except Exception as e:
            self.logger.info(f"Error resolving hostname {self.hostname}: {e}")
            return

        if args.jitter:
            jitter = args.jitter
            if "-" in jitter:
                start, end = jitter.split("-")
                jitter = (int(start), int(end))
            else:
                jitter = (0, int(jitter))

            value = random.choice(range(jitter[0], jitter[1]))
            self.logger.debug(f"Doin' the jitterbug for {value} second(s)")
            sleep(value)

        try:
            self.proto_flow()
        except Exception as e:
            self.logger.exception(f"Exception while calling proto_flow() on target {self.host}: {e}")

    @staticmethod
    def proto_args(std_parser, module_parser):
        return

    def proto_logger(self):
        pass

    def enum_host_info(self):
        return

    def print_host_info(self):
        return

    def create_conn_obj(self):
        return

    def check_if_admin(self):
        return

    def kerberos_login(
        self,
        domain,
        username,
        password="",
        ntlm_hash="",
        aesKey="",
        kdcHost="",
        useCache=False,
    ):
        return

    def plaintext_login(self, domain, username, password):
        return

    def hash_login(self, domain, username, ntlm_hash):
        return

    def proto_flow(self):
        self.logger.debug("Kicking off proto_flow")
        self.proto_logger()
        if self.create_conn_obj():
            self.logger.debug("Created connection object")
            self.enum_host_info()
            if self.print_host_info() and (self.login() or (self.username == "" and self.password == "")):
                if hasattr(self.args, "module") and self.args.module:
                    self.logger.debug("Calling modules")
                    self.call_modules()
                else:
                    self.logger.debug("Calling command arguments")
                    self.call_cmd_args()

    def call_cmd_args(self):
        """Calls all the methods specified by the command line arguments

        Iterates over the attributes of an object (self.args)
        For each attribute, it checks if the object (self) has an attribute with the same name and if that attribute is callable (i.e., a function)
        If both conditions are met and the attribute value is not False or None,
        it calls the function and logs a debug message

        Parameters
        ----------
            self (object): The instance of the class.

        Returns
        -------
            None
        """
        for attr, value in vars(self.args).items():
            if hasattr(self, attr) and callable(getattr(self, attr)) and value is not False and value is not None:
                self.logger.debug(f"Calling {attr}()")
                getattr(self, attr)()

    def call_modules(self):
        """Calls modules and performs various actions based on the module's attributes.

        It iterates over the modules specified in the command line arguments.
        For each module, it loads the module and creates a context object, then calls functions based on the module's attributes.
        """
        for module in self.module:
            self.logger.debug(f"Loading module {module.name} - {module}")
            module_logger = NXCAdapter(
                extra={
                    "module_name": module.name.upper(),
                    "host": self.host,
                    "port": self.args.port,
                    "hostname": self.hostname,
                },
            )

            self.logger.debug(f"Loading context for module {module.name} - {module}")
            context = Context(self.db, module_logger, self.args)
            context.localip = self.local_ip

            if hasattr(module, "on_request") or hasattr(module, "has_response"):
                self.logger.debug(f"Module {module.name} has on_request or has_response methods")
                self.server.connection = self
                self.server.context.localip = self.local_ip

            if hasattr(module, "on_login"):
                self.logger.debug(f"Module {module.name} has on_login method")
                module.on_login(context, self)

            if self.admin_privs and hasattr(module, "on_admin_login"):
                self.logger.debug(f"Module {module.name} has on_admin_login method")
                module.on_admin_login(context, self)

            if (not hasattr(module, "on_request") and not hasattr(module, "has_response")) and hasattr(module, "on_shutdown"):
                self.logger.debug(f"Module {module.name} has on_shutdown method")
                module.on_shutdown(context, self)

    def inc_failed_login(self, username):
        global global_failed_logins
        global user_failed_logins

        if username not in user_failed_logins:
            user_failed_logins[username] = 0

        user_failed_logins[username] += 1
        global_failed_logins += 1
        self.failed_logins += 1

    def over_fail_limit(self, username):
        global global_failed_logins
        global user_failed_logins

        if global_failed_logins == self.args.gfail_limit:
            return True

        if self.failed_logins == self.args.fail_limit:
            return True

        if username in user_failed_logins and self.args.ufail_limit == user_failed_logins[username]:
            return True

        return False

    def query_db_creds(self):
        """Queries the database for credentials to be used for authentication.

        Valid cred_id values are:
            - a single cred_id
            - a range specified with a dash (ex. 1-5)
            - 'all' to select all credentials

        :return: domains[], usernames[], owned[], secrets[], cred_types[]
        """
        domains = []
        usernames = []
        owned = []
        secrets = []
        cred_types = []
        creds = []  # list of tuples (cred_id, domain, username, secret, cred_type, pillaged_from) coming from the database
        data = []  # Arbitrary data needed for the login, e.g. ssh_key

        for cred_id in self.args.cred_id:
            if cred_id.lower() == "all":
                creds = self.db.get_credentials()
            else:
                if not self.db.get_credentials(filter_term=int(cred_id)):
                    self.logger.error(f"Invalid database credential ID {cred_id}!")
                    continue
                creds.extend(self.db.get_credentials(filter_term=int(cred_id)))

        for cred in creds:
            c_id, domain, username, secret, cred_type, pillaged_from = cred
            domains.append(domain)
            usernames.append(username)
            owned.append(False)  # As these are likely valid we still want to test them if they are specified in the command line
            secrets.append(secret)
            cred_types.append(cred_type)

        if len(secrets) != len(data):
            data = [None] * len(secrets)

        return domains, usernames, owned, secrets, cred_types, data

    def parse_credentials(self):
        r"""Parse credentials from the command line or from a file specified.

        Usernames can be specified with a domain (domain\\username) or without (username).
        If the file contains domain\\username the domain specified will be overwritten by the one in the file.

        :return: domain[], username[], owned[], secret[], cred_type[]
        """
        domain = []
        username = []
        owned = []
        secret = []
        cred_type = []

        # Parse usernames
        for user in self.args.username:
            if isfile(user):
                with open(user) as user_file:
                    for line in user_file:
                        if "\\" in line:
                            domain_single, username_single = line.split("\\")
                        else:
                            domain_single = self.args.domain if hasattr(self.args, "domain") and self.args.domain else self.domain
                            username_single = line
                        domain.append(domain_single)
                        username.append(username_single.strip())
                        owned.append(False)
            else:
                if "\\" in user:
                    domain_single, username_single = user.split("\\")
                else:
                    domain_single = self.args.domain if hasattr(self.args, "domain") and self.args.domain else self.domain
                    username_single = user
                domain.append(domain_single)
                username.append(username_single)
                owned.append(False)

        # Parse passwords
        for password in self.args.password:
            if isfile(password):
                try:
                    with open(password, errors=("ignore" if self.args.ignore_pw_decoding else "strict")) as password_file:
                        for line in password_file:
                            secret.append(line.strip())
                            cred_type.append("plaintext")
                except UnicodeDecodeError as e:
                    self.logger.error(f"{type(e).__name__}: Could not decode password file. Make sure the file only contains UTF-8 characters.")
                    self.logger.error("You can ignore non UTF-8 characters with the option '--ignore-pw-decoding'")
                    sys.exit(1)
            else:
                secret.append(password)
                cred_type.append("plaintext")

        # Parse NTLM-hashes
        if hasattr(self.args, "hash") and self.args.hash:
            for ntlm_hash in self.args.hash:
                if isfile(ntlm_hash):
                    with open(ntlm_hash) as ntlm_hash_file:
                        for line in ntlm_hash_file:
                            secret.append(line.strip())
                            cred_type.append("hash")
                else:
                    secret.append(ntlm_hash)
                    cred_type.append("hash")

        # Parse AES keys
        if self.args.aesKey:
            for aesKey in self.args.aesKey:
                if isfile(aesKey):
                    with open(aesKey) as aesKey_file:
                        for line in aesKey_file:
                            secret.append(line.strip())
                            cred_type.append("aesKey")
                else:
                    secret.append(aesKey)
                    cred_type.append("aesKey")

        # Allow trying multiple users with a single password
        if len(username) > 1 and len(secret) == 1:
            secret = secret * len(username)
            cred_type = cred_type * len(username)
            self.args.no_bruteforce = True

        return domain, username, owned, secret, cred_type, [None] * len(secret)

    def try_credentials(self, domain, username, owned, secret, cred_type, data=None):
        """Try to login using the specified credentials and protocol.

        Possible login methods are:
            - plaintext (/kerberos)
            - NTLM-hash (/kerberos)
            - AES-key
        """
        if self.over_fail_limit(username):
            return False
        if self.args.continue_on_success and owned:
            return False
        # Enforcing FQDN for SMB if not using local authentication. Related issues/PRs: #26, #28, #24, #38
        if self.args.protocol == "smb" and not self.args.local_auth and "." not in domain and not self.args.laps and secret != "" and self.domain.upper() != self.hostname.upper():
            self.logger.error(f"Domain {domain} for user {username.rstrip()} need to be FQDN ex:domain.local, not domain")
            return False

        with sem:
            if cred_type == "plaintext":
                if self.args.kerberos:
                    self.logger.debug("Trying to authenticate using Kerberos")
                    return self.kerberos_login(domain, username, secret, "", "", self.kdcHost, False)
                elif hasattr(self.args, "domain"):  # Some protocols don't use domain for login
                    self.logger.debug("Trying to authenticate using plaintext with domain")
                    return self.plaintext_login(domain, username, secret)
                elif self.args.protocol == "ssh":
                    self.logger.debug("Trying to authenticate using plaintext over SSH")
                    return self.plaintext_login(username, secret, data)
                else:
                    self.logger.debug("Trying to authenticate using plaintext")
                    return self.plaintext_login(username, secret)
            elif cred_type == "hash":
                if self.args.kerberos:
                    return self.kerberos_login(domain, username, "", secret, "", self.kdcHost, False)
                return self.hash_login(domain, username, secret)
            elif cred_type == "aesKey":
                return self.kerberos_login(domain, username, "", "", secret, self.kdcHost, False)

    def login(self):
        """Try to login using the credentials specified in the command line or in the database.

        :return: True if the login was successful and "--continue-on-success" was not specified, False otherwise.
        """
        # domain[n] always corresponds to username[n] and owned [n]
        domain = []
        username = []
        owned = []  # Determines whether we have found a valid credential for this user. Default: False
        # secret[n] always corresponds to cred_type[n]
        secret = []
        cred_type = []
        data = []  # Arbitrary data needed for the login, e.g. ssh_key

        if self.args.cred_id:
            db_domain, db_username, db_owned, db_secret, db_cred_type, db_data = self.query_db_creds()
            domain.extend(db_domain)
            username.extend(db_username)
            owned.extend(db_owned)
            secret.extend(db_secret)
            cred_type.extend(db_cred_type)
            data.extend(db_data)

        if self.args.username:
            parsed_domain, parsed_username, parsed_owned, parsed_secret, parsed_cred_type, parsed_data = self.parse_credentials()
            domain.extend(parsed_domain)
            username.extend(parsed_username)
            owned.extend(parsed_owned)
            secret.extend(parsed_secret)
            cred_type.extend(parsed_cred_type)
            data.extend(parsed_data)

        if self.args.use_kcache:
            self.logger.debug("Trying to authenticate using Kerberos cache")
            with sem:
                username = self.args.username[0] if len(self.args.username) else ""
                password = self.args.password[0] if len(self.args.password) else ""
                self.kerberos_login(self.domain, username, password, "", "", self.kdcHost, True)
                self.logger.info("Successfully authenticated using Kerberos cache")
                return True

        if not self.args.no_bruteforce:
            for secr_index, secr in enumerate(secret):
                for user_index, user in enumerate(username):
                    if self.try_credentials(domain[user_index], user, owned[user_index], secr, cred_type[secr_index], data[secr_index]):
                        owned[user_index] = True
                        if not self.args.continue_on_success:
                            return True
        else:
            if len(username) != len(secret):
                self.logger.error("Number provided of usernames and passwords/hashes do not match!")
                return False
            for user_index, user in enumerate(username):
                if self.try_credentials(domain[user_index], user, owned[user_index], secret[user_index], cred_type[user_index], data[user_index]) and not self.args.continue_on_success:
                    owned[user_index] = True
                    if not self.args.continue_on_success:
                        return True

    def mark_pwned(self):
        return highlight(f"({pwned_label})" if self.admin_privs else "")<|MERGE_RESOLUTION|>--- conflicted
+++ resolved
@@ -20,7 +20,6 @@
 user_failed_logins = {}
 
 def gethost_addrinfo(hostname):
-<<<<<<< HEAD
     is_ipv6 = False
     is_link_local_ipv6 = False
     address_info = {"AF_INET6":"", "AF_INET":""}
@@ -37,17 +36,6 @@
         host, is_link_local_ipv6 = (canonname, True) if ip_address(address_info["AF_INET6"]).is_link_local else (address_info["AF_INET6"], False)
 
     return host, is_ipv6, is_link_local_ipv6
-=======
-    try:
-        for res in getaddrinfo(hostname, None, AF_INET6, SOCK_DGRAM, IPPROTO_IP, AI_CANONNAME):
-            af, socktype, proto, canonname, sa = res
-        host = canonname if ip_address(sa[0]).is_link_local else sa[0]
-    except socket.gaierror:
-        for res in getaddrinfo(hostname, None, AF_INET, SOCK_DGRAM, IPPROTO_IP, AI_CANONNAME):
-            af, socktype, proto, canonname, sa = res
-        host = sa[0] if sa[0] else canonname
-    return host
->>>>>>> dee5e288
 
 
 def requires_admin(func):
