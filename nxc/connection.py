--- conflicted
+++ resolved
@@ -333,12 +333,6 @@
         # Parse passwords
         for password in self.args.password:
             if isfile(password):
-<<<<<<< HEAD
-                with open(password, "r") as password_file:
-                    for line in password_file:
-                        secret.append(line.strip())
-                        cred_type.append("plaintext")
-=======
                 try:
                     with open(password, 'r', errors = ('ignore' if self.args.ignore_pw_decoding else 'strict')) as password_file:
                         for line in password_file:
@@ -348,8 +342,6 @@
                     self.logger.error(f"{type(e).__name__}: Could not decode password file. Make sure the file only contains UTF-8 characters.")
                     self.logger.error("You can ignore non UTF-8 characters with the option '--ignore-pw-decoding'")
                     exit(1)
-
->>>>>>> 72e42e9b
             else:
                 secret.append(password)
                 cred_type.append("plaintext")
