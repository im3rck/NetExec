--- conflicted
+++ resolved
@@ -268,12 +268,6 @@
             self.check_if_admin()
             self.logger.success(f"{self.domain}\\{self.username}:{process_secret(self.password)} {self.mark_pwned()}")
 
-<<<<<<< HEAD
-            user_id = self.db.add_credential("plaintext", domain, self.username, self.password)
-            host_id = self.db.get_hosts(self.host)[0].id
-            self.db.add_loggedin_relation(user_id, host_id)
-            self.db.add_admin_user("plaintext", domain, self.username, self.password, self.host, user_id=user_id)
-=======
             self.logger.debug(f"Adding credential: {domain}/{self.username}:{self.password}")
             self.db.add_credential("plaintext", domain, self.username, self.password)
             # TODO: when we can easily get the host_id via RETURNING statements, readd this in
@@ -282,7 +276,6 @@
                 self.logger.debug("Inside admin privs")
                 self.db.add_admin_user("plaintext", domain, self.username, self.password, self.host)  # , user_id=user_id)
                 add_user_bh(f"{self.hostname}$", domain, self.logger, self.config)
->>>>>>> 470b4e88
 
             if not self.args.local_auth:
                 add_user_bh(self.username, self.domain, self.logger, self.config)
@@ -325,16 +318,9 @@
             self.check_if_admin()
             self.logger.success(f"{self.domain}\\{self.username}:{process_secret(nthash)} {self.mark_pwned()}")
 
-<<<<<<< HEAD
-            user_id = self.db.add_credential("hash", domain, self.username, nthash)
-            host_id = self.db.get_hosts(self.host)[0].id
-            self.db.add_loggedin_relation(user_id, host_id)
-            self.db.add_admin_user("hash", domain, self.username, nthash, self.host, user_id=user_id)
-=======
             if self.admin_privs:
                 self.db.add_admin_user("hash", domain, self.username, nthash, self.host)
                 add_user_bh(f"{self.hostname}$", domain, self.logger, self.config)
->>>>>>> 470b4e88
 
             if not self.args.local_auth:
                 add_user_bh(self.username, self.domain, self.logger, self.config)
