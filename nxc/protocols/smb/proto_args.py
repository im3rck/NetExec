--- conflicted
+++ resolved
@@ -65,16 +65,9 @@
 
     cgroup = smb_parser.add_argument_group("Command Execution", "Options for executing commands")
     cgroup.add_argument("--exec-method", choices={"wmiexec", "mmcexec", "smbexec", "atexec"}, default=None, help="method to execute the command. Ignored if in MSSQL mode (default: wmiexec)")
-<<<<<<< HEAD
     cgroup.add_argument("--dcom-timeout", help="DCOM connection timeout, default is %(default)s secondes", type=int, default=5)
     cgroup.add_argument("--get-output-tries", help="Number of times atexec/smbexec/mmcexec tries to get results, default is %(default)s", type=int, default=10)
     cgroup.add_argument("--codec", default="utf-8", help="Set encoding used (codec) from the target's output (default: %(default)s). If errors are detected, run chcp.com at the target & map the result with https://docs.python.org/3/library/codecs.html#standard-encodings and then execute again with --codec and the corresponding codec")
-    cgroup.add_argument("--force-ps32", action="store_true", help="force the PowerShell command to run in a 32-bit process")
-=======
-    cgroup.add_argument("--dcom-timeout", help="DCOM connection timeout, default is 5 secondes", type=int, default=5)
-    cgroup.add_argument("--get-output-tries", help="Number of times atexec/smbexec/mmcexec tries to get results, default is 5", type=int, default=5)
-    cgroup.add_argument("--codec", default="utf-8", help="Set encoding used (codec) from the target's output (default: utf-8). If errors are detected, run chcp.com at the target & map the result with https://docs.python.org/3/library/codecs.html#standard-encodings and then execute again with --codec and the corresponding codec")
->>>>>>> cf231d59
     cgroup.add_argument("--no-output", action="store_true", help="do not retrieve command output")
     
     cegroup = cgroup.add_mutually_exclusive_group()
