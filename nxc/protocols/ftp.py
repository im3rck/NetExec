--- conflicted
+++ resolved
@@ -41,22 +41,9 @@
     def create_conn_obj(self):
         self.conn = FTP()
         try:
-<<<<<<< HEAD
             self.conn.connect(host=self.host, port=self.port)
-        except error_reply:
-            return False
-        except error_temp:
-            return False
-        except error_perm:
-            return False
-        except error_proto:
-            return False
-        except socket.error:
-=======
-            self.conn.connect(host=self.host, port=self.args.port)
         except Exception as e:
             self.logger.debug(f"Error connecting to FTP host: {e}")
->>>>>>> dee5e288
             return False
         return True
 
